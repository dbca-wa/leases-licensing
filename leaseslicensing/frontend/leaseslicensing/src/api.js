
module.exports = {
    application_types: '/api/application_types/',
    application_types_dict: '/api/application_types_dict',
    application_statuses_dict: '/api/application_statuses_dict',
    competitive_process_statuses_dict: '/api/competitive_process_statuses_dict',
    applicants_dict: '/api/applicants_dict',
    person_lookup: '/api/users/person_lookup/',
    company_names: '/api/company_names',
    fee_configurations: '/api/fee_configurations',
    approval_types_dict: '/api/approval_types_dict',
    approval_sub_types_dict: '/api/approval_sub_types_dict',
    approval_statuses_dict: '/api/approval_statuses_dict',
    payment_system_id: '/api/payment_system_id',
    fee_seasons_dict: '/api/fee_seasons_dict',
    compliance_statuses_dict: '/api/compliance_statuses_dict',
    referrals: '/api/referrals.json',
    account: '/api/users/request_user_account/',
    profile: '/api/profile',
    search_reference: '/api/search_reference/',
    submitter_profile: '/api/submitter_profile',
<<<<<<< HEAD
    organisations: '/api/organisations/',
=======
    organisations: '/api/organisations.json/',
    organisations_viewset: '/api/organisations/',
>>>>>>> bf3bc99e
    organisation_lookup: '/api/organisations/organisation_lookup',
    filtered_organisations: '/api/filtered_organisations',
    my_organisations: '/api/my_organisations/',
    organisation_requests_paginated: '/api/organisation_requests_paginated/',
    organisation_requests: '/api/organisation_requests/',
    organisation_contacts: '/api/organisation_contacts.json',
    organisation_access_group_members: '/api/organisation_access_group_members',
    users: '/api/users/',
    filtered_users: '/api/filtered_users',
    countries: '/api/countries',
    proposals: '/api/proposal.json',
    proposals_paginated_list: '/api/proposal_paginated/', // both for external and internal
    approvals_paginated_list: '/api/approval_paginated',
    competitive_process: '/api/competitive_process/',
    compliances_paginated_external: '/api/compliance_paginated/list_external/',
    compliances: '/api/compliances.json',
    proposal: '/api/proposal/',
    approvals: '/api/approvals/',
    proposal_standard_requirements: '/api/proposal_standard_requirements/application_type_standard_requirements/',
    proposal_requirements: '/api/proposal_requirements.json',
    proposal_by_uuid: '/api/proposal_by_uuid/',
    temporary_document: '/api/temporary_document/',
    regions: '/api/regions/',
    districts: '/api/districts/',
    lgas: '/api/lgas/',
    groups: '/api/groups/',
    lookupApprovalDetails: function (id) {
        return `/api/approvals/${id}/lookup_approval.json`;
    },
    lookupApprovalHistory: function (id) {
        return `/api/approvals/${id}/approval_history?format=datatables`;
    },
    discard_proposal: function (id) {
        return `/api/proposal/${id}.json`;
    },

    // ------------------- ledger ui

    request_user_id: '/api/request_user_id/',
    account_details: '/api/account/',
    updateAccountDetails: function (id) {
        return `/ledger-ui/api/update-account-details/${id}/`;
    }
};<|MERGE_RESOLUTION|>--- conflicted
+++ resolved
@@ -19,12 +19,7 @@
     profile: '/api/profile',
     search_reference: '/api/search_reference/',
     submitter_profile: '/api/submitter_profile',
-<<<<<<< HEAD
     organisations: '/api/organisations/',
-=======
-    organisations: '/api/organisations.json/',
-    organisations_viewset: '/api/organisations/',
->>>>>>> bf3bc99e
     organisation_lookup: '/api/organisations/organisation_lookup',
     filtered_organisations: '/api/filtered_organisations',
     my_organisations: '/api/my_organisations/',
