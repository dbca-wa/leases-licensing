<template lang="html">
    <div v-if="proposal" class="container" id="internalProposal">
        <div v-if="debug">internal/proposals/proposal.vue</div>
        <div class="row">
            <h3 v-if="proposal.migrated">Application: {{ proposal.lodgement_number }} (Migrated)</h3>
            <h3 v-else>Application: {{ proposal.lodgement_number }}</h3>
            <h4>Application Type: {{ proposal.proposal_type.description }}</h4>

            <div class="col-md-3">
                <CommsLogs
                    :comms_url="comms_url"
                    :logs_url="logs_url"
                    :comms_add_url="comms_add_url"
                    :disable_add_entry="false"
                />

                <Submission v-if="canSeeSubmission"
                    :submitter_first_name="submitter_first_name"
                    :submitter_last_name="submitter_last_name"
                    :lodgement_date="proposal.lodgement_date"
                    class="mt-2"
                />

                <Workflow
                    ref='workflow'
                    :proposal="proposal"
                    :isFinalised="isFinalised"
                    :canAction="canAction"
                    :canAssess="canAssess"
                    :can_user_edit="proposal.can_user_edit"
                    @toggleProposal="toggleProposal"
                    @toggleRequirements="toggleRequirements"
                    @switchStatus="switchStatus"
                    @completeReferral="completeReferral"
                    @amendmentRequest="amendmentRequest"
                    @proposedDecline="proposedDecline"
                    @proposedApproval="proposedApproval"
                    @issueProposal="issueProposal"
                    @declineProposal="declineProposal"
                    @assignRequestUser="assignRequestUser"
                    @assignTo="assignTo"
                    class="mt-2"
                />
            </div>

            <div class="col-md-9">
                <!-- Main contents -->
                <template v-if="display_approval_screen">
                    <ApprovalScreen
                        :proposal="proposal"
                        @refreshFromResponse="refreshFromResponse"
                    />
                </template>

                <template v-if="display_requirements">
                    <Requirements
                        :proposal="proposal"
                        :key="requirementsKey"
                    />
                </template>

                <template v-if="canSeeSubmission || (!canSeeSubmission && showingProposal)">
                    <ApplicationForm
                        v-if="proposal"
                        :proposal="proposal"
                        :show_application_title="false"
                        :is_external="false"
                        :is_internal="true"
                        ref="application_form"
                        :readonly="readonly"
                        :submitterId="submitter_id"
                        :key="computedProposalId"
                        :show_related_items_tab="true"
                        :show_additional_documents_tab="true"
                        :registrationOfInterest="isRegistrationOfInterest"
                        :leaseLicence="isLeaseLicence"
                        @formMounted="applicationFormMounted"
                    >
                        <!-- Inserted into the slot on the form.vue: Collapsible Assessor Questions -->
                        <template v-slot:slot_map_checklist_questions>
                            <CollapsibleQuestions component_title="Checklist Questions" ref="collapsible_map_checklist_questions" @created="collapsible_map_checklist_questions_component_mounted" class="mb-2">
                                <template v-if="assessment_for_assessor_map.length > 0">
                                    <div class="assessment_title">Assessor</div>
                                </template>
                                <template v-for="question in assessment_for_assessor_map">  <!-- There is only one assessor assessment -->
                                    <ChecklistQuestion :question="question" />
                                </template>

                                <template v-for="assessment in assessments_for_referrals_map"> <!-- There can be multiple referral assessments -->
                                    <div class="assessment_title">Referral: {{ assessment.referral_fullname }}</div>
                                    <template v-for="question in assessment.answers"> <!-- per question -->
                                        <ChecklistQuestion :question="question" />
                                    </template>
                                </template>
                            </CollapsibleQuestions>
                        </template>

                        <template v-slot:slot_proposal_details_checklist_questions>
                            <CollapsibleQuestions component_title="Checklist Questions" ref="collapsible_proposal_details_checklist_questions" @created="collapsible_proposal_details_checklist_questions_component_mounted" class="mb-2">
                                <template v-if="assessment_for_assessor_proposal_details.length > 0">
                                    <div class="assessment_title">Assessor</div>
                                </template>
                                <template v-for="question in assessment_for_assessor_proposal_details">  <!-- There is only one assessor assessment -->
                                    <ChecklistQuestion :question="question" />
                                </template>

                                <template v-for="assessment in assessments_for_referrals_proposal_details"> <!-- There can be multiple referral assessments -->
                                    <div class="assessment_title">Referral: {{ assessment.referral_fullname }}</div>
                                    <template v-for="question in assessment.answers"> <!-- per question -->
                                        <ChecklistQuestion :question="question" />
                                    </template>
                                </template>
                            </CollapsibleQuestions>
                        </template>

                        <template v-slot:slot_proposal_impact_checklist_questions>
                            <CollapsibleQuestions component_title="Checklist Questions" ref="collapsible_proposal_impact_checklist_questions" @created="collapsible_proposal_impact_checklist_questions_component_mounted" class="mb-2">
                                <template v-if="assessment_for_assessor_proposal_impact.length > 0">
                                    <div class="assessment_title">Assessor</div>
                                </template>
                                <template v-for="question in assessment_for_assessor_proposal_impact">  <!-- There is only one assessor assessment -->
                                    <ChecklistQuestion :question="question" />
                                </template>

                                <template v-for="assessment in assessments_for_referrals_proposal_impact"> <!-- There can be multiple referral assessments -->
                                    <div class="assessment_title">Referral: {{ assessment.referral_fullname }}</div>
                                    <template v-for="question in assessment.answers"> <!-- per question -->
                                        <ChecklistQuestion :question="question" />
                                    </template>
                                </template>
                            </CollapsibleQuestions>
                        </template>

                        <template v-slot:slot_other_checklist_questions>
                            <CollapsibleQuestions component_title="Checklist Questions" ref="collapsible_other_checklist_questions" @created="collapsible_other_checklist_questions_component_mounted" class="mb-2">
                                <template v-if="assessment_for_assessor_other.length > 0">
                                    <div class="assessment_title">Assessor</div>
                                </template>
                                <template v-for="question in assessment_for_assessor_other">  <!-- There is only one assessor assessment -->
                                    <ChecklistQuestion :question="question" />
                                </template>

                                <template v-for="assessment in assessments_for_referrals_other"> <!-- There can be multiple referral assessments -->
                                    <div class="assessment_title">Referral: {{ assessment.referral_fullname }}</div>
                                    <template v-for="question in assessment.answers"> <!-- per question -->
                                        <ChecklistQuestion :question="question" />
                                    </template>
                                </template>
                            </CollapsibleQuestions>
                        </template>

                        <template v-slot:slot_deed_poll_checklist_questions>
                            <CollapsibleQuestions component_title="Checklist Questions" ref="collapsible_deed_poll_checklist_questions" @created="collapsible_deed_poll_checklist_questions_component_mounted" class="mb-2">
                                <template v-if="assessment_for_assessor_deed_poll.length > 0">
                                    <div class="assessment_title">Assessor</div>
                                </template>
                                <template v-for="question in assessment_for_assessor_deed_poll">  <!-- There is only one assessor assessment -->
                                    <ChecklistQuestion :question="question" />
                                </template>

                                <template v-for="assessment in assessments_for_referrals_deed_poll"> <!-- There can be multiple referral assessments -->
                                    <div class="assessment_title">Referral: {{ assessment.referral_fullname }}</div>
                                    <template v-for="question in assessment.answers"> <!-- per question -->
                                        <ChecklistQuestion :question="question" />
                                    </template>
                                </template>
                            </CollapsibleQuestions>
                        </template>

                        <template v-slot:slot_additional_documents_checklist_questions>
                            <CollapsibleQuestions component_title="Checklist Questions" ref="collapsible_additional_documents_checklist_questions" @created="collapsible_additional_documents_checklist_questions_component_mounted" class="mb-2">
                                <template v-if="assessment_for_assessor_additional_documents.length > 0">
                                    <div class="assessment_title">Assessor</div>
                                </template>
                                <template v-for="question in assessment_for_assessor_additional_documents">  <!-- There is only one assessor assessment -->
                                    <ChecklistQuestion :question="question" />
                                </template>

                                <template v-for="assessment in assessments_for_referrals_additional_documents"> <!-- There can be multiple referral assessments -->
                                    <div class="assessment_title">Referral: {{ assessment.referral_fullname }}</div>
                                    <template v-for="question in assessment.answers"> <!-- per question -->
                                        <ChecklistQuestion :question="question" />
                                    </template>
                                </template>
                            </CollapsibleQuestions>

                            <strong>Select one or more documents that need to be provided by the applicant:</strong>
                            <template v-show="select2AppliedToAdditionalDocumentTypes">
                                <select class="form-select" ref="select_additional_document_types"></select>
                            </template>
                        </template>

                        <!-- Inserted into the slot on the form.vue: Related Items -->
                        <template v-slot:slot_section_related_items>
                            <FormSection :formCollapse="false" label="Related Items" Index="related_items">
                                Related Items table here
                            </FormSection>
                        </template>

                    </ApplicationForm>
                </template>

            </div>
        </div>

        <ProposedApproval
            v-if="proposal"
            :proposal="proposal"
            ref="proposed_approval"
            :processing_status="proposal.processing_status"
            :proposal_id="proposal.id"
            :proposal_type='proposal.proposal_type.code'
            :isApprovalLevelDocument="isApprovalLevelDocument"
            :submitter_email="submitter_email"
            :applicant_email="applicant_email"
            @refreshFromResponse="refreshFromResponse"
            :key="proposedApprovalKey"
            :proposedApprovalKey="proposedApprovalKey"
        />
        <ProposedDecline
            ref="proposed_decline"
            :processing_status="proposal.processing_status"
            :proposal="proposal"
            @refreshFromResponse="refreshFromResponse"
            :proposedApprovalKey="proposedApprovalKey"
        />
        <AmendmentRequest
            ref="amendment_request"
            :proposal="proposal"
            @refreshFromResponse="refreshFromResponse"
        />
        <!--
        <input type="hidden" name="csrfmiddlewaretoken" :value="csrf_token"/>
        <input type='hidden' name="schema" :value="JSON.stringify(proposal)" />
        <input type='hidden' name="proposal_id" :value="1" />
        -->
        <div v-if="displaySaveBtns" class="navbar fixed-bottom" style="background-color: #f5f5f5;">
            <div class="container">
                <div class="col-md-12 text-end">
                    <button class="btn btn-primary" @click.prevent="save_and_continue()" :disabled="disableSaveAndContinueBtn">Save and Continue</button>
                    <button class="btn btn-primary" @click.prevent="save_and_exit()" :disabled="disableSaveAndExitBtn">Save and Exit</button>
                </div>
            </div>
        </div>
    </div>
</template>

<script>
//import ProposalDisturbance from '../../form.vue'
//import ProposalApiary from '@/components/form_apiary.vue'
//import NewApply from '../../external/proposal_apply_new.vue'
import Vue from 'vue'
import ProposedDecline from '@/components/internal/proposals/proposal_proposed_decline.vue'
import AmendmentRequest from '@/components/internal/proposals/amendment_request.vue'
import datatable from '@vue-utils/datatable.vue'
import Requirements from '@/components/internal/proposals/proposal_requirements.vue'
import ProposedApproval from '@/components/internal/proposals/proposed_issuance.vue'
import ApprovalScreen from '@/components/internal/proposals/proposal_approval.vue'
import CommsLogs from '@common-utils/comms_logs.vue'
import Submission from '@common-utils/submission.vue'
import Workflow from '@common-utils/workflow.vue'
import ResponsiveDatatablesHelper from "@/utils/responsive_datatable_helper.js"
import { api_endpoints, helpers, constants } from '@/utils/hooks'
import ApplicationForm from '@/components/form.vue';
import FormSection from "@/components/forms/section_toggle.vue"
import CollapsibleQuestions from '@/components/forms/collapsible_component.vue'
import ChecklistQuestion from '@/components/common/component_checklist_question.vue'
require("select2/dist/css/select2.min.css");

export default {
    name: 'InternalProposal',
    data: function() {
        let vm = this;
        return {
            detailsBody: 'detailsBody'+vm._uid,
            addressBody: 'addressBody'+vm._uid,
            contactsBody: 'contactsBody'+vm._uid,
            siteLocations: 'siteLocations'+vm._uid,
            defaultKey: "aho",
            "proposal": null,
            "original_proposal": null,
            "loading": [],
            //selected_referral: '',
            //referral_text: '',
            approver_comment: '',
            form: null,
            members: [],
            //department_users : [],
            contacts_table_initialised: false,
            initialisedSelects: false,
            showingProposal:false,
            showingRequirements:false,
            hasAmendmentRequest: false,
            //requirementsComplete:true,
            state_options: ['requirements','processing'],
            contacts_table_id: vm._uid+'contacts-table',
            contacts_options:{
                language: {
                    processing: "<i class='fa fa-4x fa-spinner fa-spin'></i>"
                },
                responsive: true,
                ajax: {
                    "url": vm.contactsURL,
                    "dataSrc": ''
                },
                columns: [
                    {
                        title: 'Name',
                        mRender:function (data,type,full) {
                            return full.first_name + " " + full.last_name;
                        }
                    },
                    {
                        title: 'Phone',
                        data:'phone_number'
                    },
                    {
                        title: 'Mobile',
                        data:'mobile_number'
                    },
                    {
                        title: 'Fax',
                        data:'fax_number'
                    },
                    {
                        title: 'Email',
                        data:'email'
                    },
                  ],
                  processing: true
            },
            contacts_table: null,
            DATE_TIME_FORMAT: 'DD/MM/YYYY HH:mm:ss',
            //comms_url: helpers.add_endpoint_json(api_endpoints.proposals, vm.$route.params.proposal_id + '/comms_log'),
            //comms_add_url: helpers.add_endpoint_json(api_endpoints.proposals, vm.$route.params.proposal_id + '/add_comms_log'),
            //logs_url: helpers.add_endpoint_json(api_endpoints.proposals, vm.$route.params.proposal_id + '/action_log'),
            comms_url: helpers.add_endpoint_json(api_endpoints.proposal, vm.$route.params.proposal_id + '/comms_log'),
            comms_add_url: helpers.add_endpoint_json(api_endpoints.proposal, vm.$route.params.proposal_id + '/add_comms_log'),
            logs_url: helpers.add_endpoint_json(api_endpoints.proposal, vm.$route.params.proposal_id + '/action_log'),
            panelClickersInitialised: false,
            //sendingReferral: false,
            uuid: 0,
            //additional_document_types: [],
            additionalDocumentTypesSelected: [],
            select2AppliedToAdditionalDocumentTypes: false,
        }
    },
    components: {
        //ProposalDisturbance,
        //ProposalApiary,
        datatable,
        ProposedDecline,
        AmendmentRequest,
        Requirements,
        ProposedApproval,
        ApprovalScreen,
        CommsLogs,
        Submission,
        Workflow,
        //MoreReferrals,
        //NewApply,
        //MapLocations,
        ApplicationForm,
        FormSection,
        CollapsibleQuestions,
        ChecklistQuestion,
    },
    props: {
        proposalId: {
            type: Number,
        },
    },
    watch: {

    },
    computed: {
        requirementsKey: function() {
            const req = "proposal_requirements_" + this.uuid;
            return req;
        },
        displaySaveBtns: function(){
            let display = false
            if ([constants.WITH_ASSESSOR, constants.WITH_ASSESSOR_CONDITIONS].includes(this.proposal.processing_status)){
                if (this.proposal.accessing_user_roles.includes(constants.ROLES.ASSESSOR.ID)){
                    display = true
                }
            }
            if ([constants.WITH_REFERRAL, constants.WITH_REFERRAL_CONDITIONS].includes(this.proposal.processing_status)){
                if (this.proposal.accessing_user_roles.includes(constants.ROLES.REFERRAL.ID)){
                    display = true
                }
            }
            return display
        },
        disableSaveAndContinueBtn: function(){
            let enabled = false
            if ([constants.WITH_ASSESSOR, constants.WITH_ASSESSOR_CONDITIONS].includes(this.proposal.processing_status)){
                if (this.proposal.accessing_user_roles.includes(constants.ROLES.ASSESSOR.ID)){
                    enabled = true
                }
            }
            if ([constants.WITH_REFERRAL, constants.WITH_REFERRAL_CONDITIONS].includes(this.proposal.processing_status)){
                if (this.proposal.accessing_user_roles.includes(constants.ROLES.REFERRAL.ID)){
                    enabled = true
                }
            }
            return !enabled
        },
        disableSaveAndExitBtn: function(){
            return this.disableSaveAndContinueBtn
        },
        submitter_first_name: function(){
            if (this.proposal.submitter){
                return this.proposal.submitter.first_name
            } else {
                return ''
            }
        },
        submitter_last_name: function(){
            if (this.proposal.submitter){
                return this.proposal.submitter.last_name
            } else {
                return ''
            }
        },
        submitter_id: function(){
            if (this.proposal.submitter){
                return this.proposal.submitter.id
            } else {
                return this.proposal.applicant_obj.id
            }
        },
        submitter_email: function(){
            if (this.proposal.submitter){
                return this.proposal.submitter.email
            } else {
                return this.proposal.applicant_obj.email
            }
        },
        proposal_form_url: function() {
            if ([constants.WITH_ASSESSOR, constants.WITH_ASSESSOR_CONDITIONS].includes(this.proposal.processing_status)){
                return `/api/proposal/${this.proposal.id}/assessor_save.json`
            } else if ([constants.WITH_REFERRAL, constants.WITH_REFERRAL_CONDITIONS].includes(this.proposal.processing_status)){
                return `/api/proposal/${this.proposal.id}/referral_save.json`
            } else {
                // Should not reach here
                return ''
            }
        },
        complete_referral_url: function(){
            return `/api/proposal/${this.proposal.id}/complete_referral.json`
        },
        isRegistrationOfInterest: function(){
            return this.proposal.application_type.name === constants.APPLICATION_TYPE.REGISTRATION_OF_INTEREST ? true : false
        },
        isLeaseLicence: function(){
            return this.proposal.application_type.name === constants.APPLICATION_TYPE.LEASE_LICENCE ? true : false
        },
        assessment_for_assessor_map: function(){
            try {
                let answers = this.proposal.assessor_assessment.section_answers.map // This may return undefined
                return answers ? answers : []  // Check if it's undefined
            } catch (err) {
                return []
            }
        },
        assessment_for_assessor_proposal_details: function(){
            try {
                let answers = this.proposal.assessor_assessment.section_answers.proposal_details
                return answers ? answers : []
            } catch (err) {
                return []
            }
        },
        assessment_for_assessor_proposal_impact: function(){
            try {
                let answers = this.proposal.assessor_assessment.section_answers.proposal_impact
                return answers ? answers : []
            } catch (err) {
                return []
            }
        },
        assessment_for_assessor_other: function(){
            try {
                let answers = this.proposal.assessor_assessment.section_answers.other
                return answers ? answers : []
            } catch (err) {
                return []
            }
        },
        assessment_for_assessor_deed_poll: function(){
            try {
                let answers = this.proposal.assessor_assessment.section_answers.deed_poll
                return answers ? answers : []
            } catch (err) {
                return []
            }
        },
        assessment_for_assessor_additional_documents: function(){
            try {
                let answers = this.proposal.assessor_assessment.section_answers.additional_documents
                return answers ? answers : []
            } catch (err) {
                return []
            }
        },
        assessments_for_referrals_map: function(){
            try {
                let assessments = []
                for (let assessment of this.proposal.referral_assessments){
                    if (assessment.section_answers.map){  // Check if this is undefined
                        let my_assessment = {
                            'referral_fullname': assessment.referral.referral.fullname,
                            'answers': assessment.section_answers.map
                        }
                        assessments.push(my_assessment)
                    }
                }
                return assessments
            } catch (err) {
                return []
            }
        },
        assessments_for_referrals_proposal_details: function(){
            try {
                let assessments = []
                for (let assessment of this.proposal.referral_assessments){
                    if(assessment.section_answers.proposal_details){
                        let my_assessment = {
                            'referral_fullname': assessment.referral.referral.fullname,
                            'answers': assessment.section_answers.proposal_details
                        }
                        assessments.push(my_assessment)
                    }
                }
                return assessments
            } catch (err) {
                return []
            }
        },
        assessments_for_referrals_proposal_impact: function(){
            try {
                let assessments = []
                for (let assessment of this.proposal.referral_assessments){
                    if(assessment.section_answers.proposal_impact){
                        let my_assessment = {
                            'referral_fullname': assessment.referral.referral.fullname,
                            'answers': assessment.section_answers.proposal_impact
                        }
                        assessments.push(my_assessment)
                    }
                }
                return assessments
            } catch (err) {
                return []
            }
        },
        assessments_for_referrals_other: function(){
            try {
                let assessments = []
                for (let assessment of this.proposal.referral_assessments){
                    if(assessment.section_answers.other){
                        let my_assessment = {
                            'referral_fullname': assessment.referral.referral.fullname,
                            'answers': assessment.section_answers.other
                        }
                        assessments.push(my_assessment)
                    }
                }
                return assessments
            } catch (err) {
                return []
            }
        },
        assessments_for_referrals_deed_poll: function(){
            try {
                let assessments = []
                for (let assessment of this.proposal.referral_assessments){
                    if(assessment.section_answers.deed_poll){
                        let my_assessment = {
                            'referral_fullname': assessment.referral.referral.fullname,
                            'answers': assessment.section_answers.deed_poll
                        }
                        assessments.push(my_assessment)
                    }
                }
                return assessments
            } catch (err) {
                return []
            }
        },
        assessments_for_referrals_additional_documents: function(){
            try {
                let assessments = []
                for (let assessment of this.proposal.referral_assessments){
                    if(assessment.section_answers.additional_documents){
                        let my_assessment = {
                            'referral_fullname': assessment.referral.referral.fullname,
                            'answers': assessment.section_answers.additional_documents
                        }
                        assessments.push(my_assessment)
                    }
                }
                return assessments
            } catch (err) {
                return []
            }
        },
        debug: function(){
            if (this.$route.query.debug){
                return this.$route.query.debug == 'true'
            }
            return false
        },
        proposedApprovalKey: function() {
            return "proposed_approval_" + this.uuid;
        },
        computedProposalId: function(){
            if (this.proposal) {
                return this.proposal.id;
            }
        },
        display_approval_screen: function(){
            let ret_val =
                this.proposal.processing_status == constants.WITH_APPROVER ||
                this.proposal.processing_status == constants.AWAITING_STICKER ||
                this.proposal.processing_status == constants.AWAITING_PAYMENT ||
                this.isFinalised
            return ret_val
        },
        display_requirements: function(){
            let ret_val =
                this.proposal.processing_status == constants.WITH_ASSESSOR_CONDITIONS ||
                ((this.proposal.processing_status == constants.WITH_APPROVER || this.isFinalised) && this.showingRequirements)
            return ret_val
        },
        /*
        showElectoralRoll: function(){
            // TODO: implement
            return true
        },
        */
        showElectoralRoll: function() {
            let show = false;
            if (this.proposal && ['wla', 'mla'].includes(this.proposal.application_type_code)) {
                show = true;
            }
            return show;
        },
        readonly: function() {
            return true
        },
        contactsURL: function(){
            return this.proposal!= null ? helpers.add_endpoint_json(api_endpoints.organisations, this.proposal.applicant.id + '/contacts') : '';
        },
        isLoading: function() {
          return this.loading.length > 0
        },
        csrf_token: function() {
          return helpers.getCookie('csrftoken')
        },
        isFinalised: function(){
            return this.proposal.processing_status == 'Declined' || this.proposal.processing_status == 'Approved';
        },
        canAssess: function(){
            return true  // TODO: Implement correctly.  May not be needed though

            //return this.proposal && this.proposal.assessor_mode.assessor_can_assess ? true : false;
        },
        hasAssessorMode:function(){
            return this.proposal && this.proposal.assessor_mode.has_assessor_mode ? true : false;
        },
        canAction: function(){

            return true  // TODO: implement this.  This is just temporary solution

            if (this.proposal.processing_status == 'With Approver'){
                return this.proposal && (this.proposal.processing_status == 'With Approver' || this.proposal.processing_status == 'With Assessor' || this.proposal.processing_status == 'With Assessor (Requirements)') && !this.isFinalised && !this.proposal.can_user_edit && (this.proposal.current_assessor.id == this.proposal.assigned_approver || this.proposal.assigned_approver == null ) && this.proposal.assessor_mode.assessor_can_assess? true : false;
            }
            else{
                return this.proposal && (this.proposal.processing_status == 'With Approver' || this.proposal.processing_status == 'With Assessor' || this.proposal.processing_status == 'With Assessor (Requirements)') && !this.isFinalised && !this.proposal.can_user_edit && (this.proposal.current_assessor.id == this.proposal.assigned_officer || this.proposal.assigned_officer == null ) && this.proposal.assessor_mode.assessor_can_assess? true : false;
            }
        },
        canLimitedAction: function(){

            //return false  // TODO: implement this.  This is just temporary solution

            if (this.proposal.processing_status == 'With Approver'){
                return
                    this.proposal
                    && (
                        this.proposal.processing_status == 'With Assessor' ||
                        //this.proposal.processing_status == 'With Referral' ||
                        this.proposal.processing_status == 'With Assessor (Requirements)'
                    )
                    && !this.isFinalised && !this.proposal.can_user_edit
                    && (
                        this.proposal.current_assessor.id == this.proposal.assigned_approver ||
                        this.proposal.assigned_approver == null
                    ) && this.proposal.assessor_mode.assessor_can_assess? true : false;
            }
            else{
                return
                    this.proposal
                    && (
                        this.proposal.processing_status == 'With Assessor' ||
                        //this.proposal.processing_status == 'With Referral' ||
                        this.proposal.processing_status == 'With Assessor (Requirements)'
                    ) && !this.isFinalised && !this.proposal.can_user_edit
                    && (
                        this.proposal.current_assessor.id == this.proposal.assigned_officer ||
                        this.proposal.assigned_officer == null
                    ) && this.proposal.assessor_mode.assessor_can_assess? true : false;
            }
        },
        canSeeSubmission: function(){
            return this.proposal && (this.proposal.processing_status != 'With Assessor (Requirements)' && this.proposal.processing_status != 'With Approver' && !this.isFinalised)
        },
        isApprovalLevelDocument: function(){
            return this.proposal && this.proposal.processing_status == 'With Approver' && this.proposal.approval_level != null && this.proposal.approval_level_document == null ? true : false;
        },
        applicant_email:function(){
            return this.proposal && this.proposal.applicant.email ? this.proposal.applicant.email : '';
        },
    },
    methods: {
        applicationFormMounted: function(){
            this.fetchAdditionalDocumentTypesDict()  // <select> element for the additional document type exists in the ApplicationForm component, which is a child component of this component.
                                                     // Therefore to apply select2 to the element inside child component, we have to make sure the childcomponent has been mounted.  Then select2 can be applied.
        },
        applySelect2ToAdditionalDocumentTypes: function(option_data){
            let vm = this

            console.log('in applySelect2ToAdditionalDocumentTypes')
            console.log(this.$refs.select_additional_document_types)

            if (!vm.select2AppliedToAdditionalDocumentTypes){
                $(vm.$refs.select_additional_document_types).select2({
                    "theme": "bootstrap-5",
                    allowClear: false,
                    placeholder:"Select Type",
                    multiple:true,
                    data: option_data,
                }).
                on('select2:select', function(e){
                    //vm.updateApplicationTypeFilterCache()
                    //vm.main_manager.show_me()
                }).
                on('select2:unselect', function(e){
                    //vm.updateApplicationTypeFilterCache()
                    //vm.main_manager.show_me()
                })
                vm.select2AppliedToAdditionalDocumentTypes = true
            }

            // Set default selections
            //$(vm.$refs.select_additional_document_types).val(vm.additionalDocumentTypesSelected).trigger('change')
        },
        addEventListeners: function(){

        },
        /*
        applySelect2ToAdditionalDocumentType: function(option_data){
            let vm = this
            vm.additional_document_types = option_data

            // TODO: Make select2 work...  Somehow the code below doesn't work...

            $(vm.$refs.selectAdditionalDocumentTypes).select2({
                "theme": "bootstrap-5",
                allowClear: true,
                placeholder: "Select Document Type(s)",
                multiple: true,
                minimumResultsForSearch: -1,  // This hide the search box below selections
            //    data: option_data,
            })
            vm.select2AppliedToAdditionalDocumentTypes = true
        },
        */
        collapsible_map_checklist_questions_component_mounted: function(){
            this.$refs.collapsible_map_checklist_questions.show_warning_icon(false)
        },
        collapsible_other_checklist_questions_component_mounted: function(){
            this.$refs.collapsible_other_checklist_questions.show_warning_icon(false)
        },
        collapsible_deed_poll_checklist_questions_component_mounted: function(){
            this.$refs.collapsible_deed_poll_checklist_questions.show_warning_icon(false)
        },
        collapsible_additional_documents_checklist_questions_component_mounted: function(){
            this.$refs.collapsible_additional_documents_checklist_questions.show_warning_icon(false)
        },
        collapsible_proposal_details_checklist_questions_component_mounted: function(){
            this.$refs.collapsible_proposal_details_checklist_questions.show_warning_icon(false)
        },
        collapsible_proposal_impact_checklist_questions_component_mounted: function(){
            this.$refs.collapsible_proposal_impact_checklist_questions.show_warning_icon(false)
        },
        locationUpdated: function(){
            console.log('in locationUpdated()');
        },
        save_and_continue: function(){
            this.save()
        },
        save_and_exit: async function(){
            await this.save()
            this.$router.push({ name: 'internal-dashboard' })
        },
        completeReferral: async function(){
            let vm = this;
            vm.checkAssessorData();
            try {
                const swal_result = await swal({
                    title: "Complete Referral",
                    text: "Are you sure you want to complete this referral?",
                    type: "question",
                    showCancelButton: true,
                    confirmButtonText: 'Submit'
                })
                const res_save_data = await vm.$http.post(vm.complete_referral_url, {'proposal': this.proposal})
                this.$router.push({ name: 'internal-dashboard' })
            } catch (err) {
                swal(
                    'Referral Error',
                    helpers.apiVueResourceError(error),
                    'error'
                )
            }
        },
        save: async function() {
            let vm = this;
            vm.checkAssessorData();
            try {
                let payload = {'proposal': this.proposal}
                if (this.$refs.application_form.componentMapOn) {
                    //this.proposal.proposal_geometry = this.$refs.application_form.$refs.component_map.getJSONFeatures();
                    payload['proposal_geometry'] = this.$refs.application_form.$refs.component_map.getJSONFeatures();
                }
                const res = await vm.$http.post(vm.proposal_form_url, payload)
                console.log('aho4')

                if(res.ok){
                    swal({
                        title: 'Saved',
                        text: 'Your proposal has been saved',
                        type: 'success',
                    })
                } else {
                    swal({
                        title: "Please fix following errors before saving",
                        text: err.bodyText,
                        type:'error',
                    })
                }
            } catch (err){
                console.error(err)
            }
        },
        checkAssessorData: function(){
            //check assessor boxes and clear value of hidden assessor boxes so it won't get printed on approval pdf.

            //select all fields including hidden fields
            //console.log("here");
            var all_fields = $('input[type=text]:required, textarea:required, input[type=checkbox]:required, input[type=radio]:required, input[type=file]:required, select:required')

            all_fields.each(function() {
                var ele=null;
                //check the fields which has assessor boxes.
                ele = $("[name="+this.name+"-Assessor]");
                if(ele.length>0){
                    var visiblity=$("[name="+this.name+"-Assessor]").is(':visible')
                    if(!visiblity){
                        if(ele[0].value!=''){
                            //console.log(visiblity, ele[0].name, ele[0].value)
                            ele[0].value=''
                        }
                    }
                }
            });
        },
        initialiseOrgContactTable: function(){
            let vm = this;
            if (vm.proposal && !vm.contacts_table_initialised){
                vm.contacts_options.ajax.url = helpers.add_endpoint_json(api_endpoints.organisations,vm.proposal.applicant.id+'/contacts');
                vm.contacts_table = $('#'+vm.contacts_table_id).DataTable(vm.contacts_options);
                vm.contacts_table_initialised = true;
            }
        },
        commaToNewline(s){
            return s.replace(/[,;]/g, '\n');
        },
        proposedDecline: function(){
            console.log('in proposedDecline')
            this.uuid++;
            //this.$refs.proposed_decline.decline = this.proposal.proposaldeclineddetails != null ? Object.assign({}, this.proposal.proposaldeclineddetails): {};
            this.$nextTick(() => {
                this.$refs.proposed_decline.isModalOpen = true;
            });
        },
        proposedApproval: function(){
            this.uuid++;
            this.$nextTick(() => {
                //this.$refs.proposed_approval.approval = this.proposal.proposed_issuance_approval != null ? Object.assign({}, this.proposal.proposed_issuance_approval) : {};
                this.$refs.proposed_approval.isModalOpen = true;
            });
        },
        issueProposal:function(){
            console.log('in issueProposal')
            //this.$refs.proposed_approval.approval = helpers.copyObject(this.proposal.proposed_issuance_approval);

            //save approval level comment before opening 'issue approval' modal
            if(this.proposal && this.proposal.processing_status == 'With Approver' && this.proposal.approval_level != null && this.proposal.approval_level_document == null){
                if (this.proposal.approval_level_comment!=''){
                    let vm = this;
                    let data = new FormData();
                    data.append('approval_level_comment', vm.proposal.approval_level_comment)
                    vm.$http.post(helpers.add_endpoint_json(api_endpoints.proposal,vm.proposal.id+'/approval_level_comment'), data, {emulateJSON:true}).then(
                        res => {
                            vm.proposal = res.body;
                            vm.refreshFromResponse(res);
                        }, err => {
                            console.log(err);
                        }
                    );
                }
            }
            if(this.isApprovalLevelDocument && this.proposal.approval_level_comment==''){
                swal(
                    'Error',
                    'Please add Approval document or comments before final approval',
                    'error'
                )
            } else {
                this.uuid++;
                this.$nextTick(() => {
                    this.$refs.proposed_approval.approval = this.proposal.proposed_issuance_approval != null ? helpers.copyObject(this.proposal.proposed_issuance_approval) : {};
                    this.$refs.proposed_approval.state = 'final_approval';
                    this.$refs.proposed_approval.isApprovalLevelDocument = this.isApprovalLevelDocument;
                    this.$refs.proposed_approval.isModalOpen = true;
                });
            }

        },
        declineProposal:function(){
            console.log('in declineProposal')
            this.$refs.proposed_decline.decline = this.proposal.proposaldeclineddetails != null ? helpers.copyObject(this.proposal.proposaldeclineddetails): {};
            this.$refs.proposed_decline.isModalOpen = true;
        },
        amendmentRequest: function(){
            let values = '';
            $('.deficiency').each((i,d) => {
                values +=  $(d).val() != '' ? `Question - ${$(d).data('question')}\nDeficiency - ${$(d).val()}\n\n`: '';
            });
            //this.deficientFields();
            this.$refs.amendment_request.amendment.text = values;

            this.$refs.amendment_request.isModalOpen = true;
        },
        highlight_deficient_fields: function(deficient_fields){
            let vm = this;
            for (var deficient_field of deficient_fields) {
                $("#" + "id_"+deficient_field).css("color", 'red');
            }
        },
        deficientFields(){
            let vm=this;
            let deficient_fields=[]
            $('.deficiency').each((i,d) => {
                if($(d).val() != ''){
                    var name=$(d)[0].name
                    var tmp=name.replace("-comment-field","")
                    deficient_fields.push(tmp);
                    //console.log('data', $("#"+"id_" + tmp))
                }
            });
            //console.log('deficient fields', deficient_fields);
            vm.highlight_deficient_fields(deficient_fields);
        },
        toggleProposal:function(value){
            this.showingProposal = value
        },
        toggleRequirements:function(value){
            this.showingRequirements = value
        },
        updateAssignedOfficerSelect:function(){
            console.log('updateAssignedOfficerSelect')
            let vm = this;
            if (vm.proposal.processing_status == 'With Approver'){
                //$(vm.$refs.assigned_officer).val(vm.proposal.assigned_approver);
                //$(vm.$refs.assigned_officer).trigger('change');
                vm.$refs.workflow.updateAssignedOfficerSelect(vm.proposal.assigned_approver)
            }
            else{
                //$(vm.$refs.assigned_officer).val(vm.proposal.assigned_officer);
                //$(vm.$refs.assigned_officer).trigger('change');
                vm.$refs.workflow.updateAssignedOfficerSelect(vm.proposal.assigned_officer)
            }
        },
        assignRequestUser: function(){
            console.log('in assignRequestUser')
            let vm = this;
            vm.$http.get(helpers.add_endpoint_json(api_endpoints.proposal, (vm.proposal.id + '/assign_request_user')))
            .then((response) => {
                vm.proposal = response.body;
                vm.original_proposal = helpers.copyObject(response.body);
                //vm.proposal.applicant.address = vm.proposal.applicant.address != null ? vm.proposal.applicant.address : {};
                vm.updateAssignedOfficerSelect();
            }, (error) => {
                vm.proposal = helpers.copyObject(vm.original_proposal)
                //vm.proposal.applicant.address = vm.proposal.applicant.address != null ? vm.proposal.applicant.address : {};
                vm.updateAssignedOfficerSelect();
                swal(
                    'Proposal Error',
                    helpers.apiVueResourceError(error),
                    'error'
                )
            });
        },
        refreshFromResponse:function(response){
            console.log('in refreshFromResponse')
            console.log('response')
            console.log(response)
            let vm = this;
            vm.original_proposal = helpers.copyObject(response.body);
            vm.proposal = helpers.copyObject(response.body);
            //vm.proposal.applicant.address = vm.proposal.applicant.address != null ? vm.proposal.applicant.address : {};
            vm.$nextTick(() => {
                vm.initialiseAssignedOfficerSelect(true);
                vm.updateAssignedOfficerSelect();
            });
        },
        /*
        refreshRequirements: function(bool){
              let vm=this;
              //vm.proposal.requirements_completed=bool;
              //console.log('here', bool);
              vm.requirementsComplete = bool;
        },
        */
        assignTo: function(){
            console.log('in assignTo')
            let vm = this;
            let unassign = true;
            let data = {};
            if (vm.processing_status == 'With Approver'){
                unassign = vm.proposal.assigned_approver != null && vm.proposal.assigned_approver != 'undefined' ? false: true;
                data = {'assessor_id': vm.proposal.assigned_approver};
            }
            else{
                unassign = vm.proposal.assigned_officer != null && vm.proposal.assigned_officer != 'undefined' ? false: true;
                data = {'assessor_id': vm.proposal.assigned_officer};
            }
            if (!unassign){
                vm.$http.post(helpers.add_endpoint_json(api_endpoints.proposal, (vm.proposal.id+'/assign_to')),JSON.stringify(data),{
                    emulateJSON:true
                }).then((response) => {
                    vm.proposal = response.body;
                    vm.original_proposal = helpers.copyObject(response.body);
                    //vm.proposal.applicant.address = vm.proposal.applicant.address != null ? vm.proposal.applicant.address : {};
                    vm.updateAssignedOfficerSelect();
                }, (error) => {
                    vm.proposal = helpers.copyObject(vm.original_proposal)
                    //vm.proposal.applicant.address = vm.proposal.applicant.address != null ? vm.proposal.applicant.address : {};
                    vm.updateAssignedOfficerSelect();
                    swal(
                        'Proposal Error',
                        helpers.apiVueResourceError(error),
                        'error'
                    )
                });
            }
            else{
                vm.$http.get(helpers.add_endpoint_json(api_endpoints.proposal, (vm.proposal.id+'/unassign')))
                .then((response) => {
                    vm.proposal = response.body;
                    vm.original_proposal = helpers.copyObject(response.body);
                    //vm.proposal.applicant.address = vm.proposal.applicant.address != null ? vm.proposal.applicant.address : {};
                    vm.updateAssignedOfficerSelect();
                }, (error) => {
                    vm.proposal = helpers.copyObject(vm.original_proposal)
                    //vm.proposal.applicant.address = vm.proposal.applicant.address != null ? vm.proposal.applicant.address : {};
                    vm.updateAssignedOfficerSelect();
                    swal(
                        'Proposal Error',
                        helpers.apiVueResourceError(error),
                        'error'
                    )
                });
            }
        },
        switchStatus: function(new_status){
            console.log('in switchStatus')
            console.log(this.proposal.processing_status)
            console.log(new_status)

            let vm = this;
            if(vm.proposal.processing_status == 'With Assessor' && new_status == 'with_assessor_requirements'){
                vm.checkAssessorData();
                let formData = new FormData(vm.form);
                let data = {'status': new_status, 'approver_comment': vm.approver_comment}
                vm.$http.post(helpers.add_endpoint_json(api_endpoints.proposal, (vm.proposal.id + '/switch_status')), JSON.stringify(data),{
                    emulateJSON:true,
                })
                .then((response) => {
                    console.log('0 response.body: ')
                    console.log(response.body)
                    vm.proposal = response.body;
                    vm.original_proposal = helpers.copyObject(response.body);
                    //vm.proposal.applicant.address = vm.proposal.applicant.address != null ? vm.proposal.applicant.address : {};
                    vm.approver_comment='';
                    vm.$nextTick(() => {
                        vm.initialiseAssignedOfficerSelect(true);
                        vm.updateAssignedOfficerSelect();
                    });
                }, (error) => {
                    vm.proposal = helpers.copyObject(vm.original_proposal)
                    //vm.proposal.applicant.address = vm.proposal.applicant.address != null ? vm.proposal.applicant.address : {};
                    swal(
                        'Proposal Error',
                        helpers.apiVueResourceError(error),
                        'error'
                    )
                });
            }

            //if approver is pushing back proposal to Assessor then navigate the approver back to dashboard page
            else if(vm.proposal.processing_status == 'With Approver' && (new_status == 'with_assessor_requirements' || new_status=='with_assessor')) {
                let data = {'status': new_status, 'approver_comment': vm.approver_comment}
                vm.$http.post(helpers.add_endpoint_json(api_endpoints.proposal, (vm.proposal.id + '/switch_status')),JSON.stringify(data),{
                    emulateJSON:true,
                })
                .then((response) => {
                    vm.proposal = response.body;
                    vm.original_proposal = helpers.copyObject(response.body);
                    //vm.proposal.applicant.address = vm.proposal.applicant.address != null ? vm.proposal.applicant.address : {};
                    vm.approver_comment='';
                    vm.$nextTick(() => {
                        vm.initialiseAssignedOfficerSelect(true);
                        vm.updateAssignedOfficerSelect();
                    });
                    vm.$router.push({ path: '/internal' });
                }, (error) => {
                    vm.proposal = helpers.copyObject(vm.original_proposal)
                    //vm.proposal.applicant.address = vm.proposal.applicant.address != null ? vm.proposal.applicant.address : {};
                    swal(
                        'Proposal Error',
                        helpers.apiVueResourceError(error),
                        'error'
                    )
                });
            } else {
                let data = {'status': new_status, 'approver_comment': vm.approver_comment}
                vm.$http.post(helpers.add_endpoint_json(api_endpoints.proposal, (vm.proposal.id + '/switch_status')), JSON.stringify(data),{
                    emulateJSON:true,
                })
                .then((response) => {
                    console.log('2 response.body:')
                    console.log(response.body)

                    vm.proposal = response.body;
                    vm.original_proposal = helpers.copyObject(response.body);
                    //vm.proposal.applicant.address = vm.proposal.applicant.address != null ? vm.proposal.applicant.address : {};
                    vm.approver_comment='';
                    vm.$nextTick(() => {
                        vm.initialiseAssignedOfficerSelect(true);
                        vm.updateAssignedOfficerSelect();
                    });
                }, (error) => {
                    vm.proposal = helpers.copyObject(vm.original_proposal)
                    //vm.proposal.applicant.address = vm.proposal.applicant.address != null ? vm.proposal.applicant.address : {};
                    swal(
                        'Proposal Error',
                        helpers.apiVueResourceError(error),
                        'error'
                    )
                });
            }
        },
        /*
        fetchDeparmentUsers: function(){
            let vm = this;
            vm.loading.push('Loading Department Users');
            vm.$http.get(api_endpoints.department_users).then((response) => {
                vm.department_users = response.body
                vm.loading.splice('Loading Department Users',1);
            },(error) => {
                console.log(error);
                vm.loading.splice('Loading Department Users',1);
            })
        },
        */
        initialiseAssignedOfficerSelect:function(reinit=false){
            console.log('initialiseAssignedOfficerSelect')
            let vm = this;
            if (reinit){
                $(vm.$refs.assigned_officer).data('select2') ? $(vm.$refs.assigned_officer).select2('destroy'): '';
            }
            // Assigned officer select
            /*
            console.log('Elem: ')
            console.log(vm.$refs.assigned_officer)
            */
            $(vm.$refs.assigned_officer).select2({
                "theme": "bootstrap",
                allowClear: true,
                placeholder:"Select Officer"
            }).
            on("select2:select",function (e) {
                var selected = $(e.currentTarget);
                if (vm.proposal.processing_status == 'With Approver'){
                    vm.proposal.assigned_approver = selected.val();
                }
                else{
                    vm.proposal.assigned_officer = selected.val();
                }
                vm.assignTo();
            }).on("select2:unselecting", function(e) {
                var self = $(this);
                setTimeout(() => {
                    self.select2('close');
                }, 0);
            }).on("select2:unselect",function (e) {
                var selected = $(e.currentTarget);
                if (vm.proposal.processing_status == 'With Approver'){
                    vm.proposal.assigned_approver = null;
                }
                else{
                    vm.proposal.assigned_officer = null;
                }
                vm.assignTo();
            });
        },
        initialiseSelects: function(){
            let vm = this;
            if (!vm.initialisedSelects){
                /*
                $(vm.$refs.department_users).select2({
                    "theme": "bootstrap",
                    allowClear: true,
                    //placeholder:"Select Referral"
                }).
                on("select2:select",function (e) {
                    var selected = $(e.currentTarget);
                    //vm.selected_referral = selected.val();
                }).
                on("select2:unselect",function (e) {
                    var selected = $(e.currentTarget);
                    //vm.selected_referral = ''
                });
                */
                vm.initialiseAssignedOfficerSelect();
                vm.initialisedSelects = true;
            }
        },
        fetchAdditionalDocumentTypesDict: async function(){
<<<<<<< HEAD
            console.log('in fetchAdditionalDocumentTypesDict')
=======
            //console.log('fetch')
>>>>>>> e53d19fc
            const response = await this.$http.get('/api/additional_document_types_dict')
            console.log(response)
            this.applySelect2ToAdditionalDocumentTypes(response.body)
        },
    },
    mounted: function() {
        console.log('in mounted')
        let vm = this
        this.$nextTick(() => {
            vm.addEventListeners()
        })
    },
    updated: function(){
        let vm = this;
        if (!vm.panelClickersInitialised){
            $('.panelClicker[data-toggle="collapse"]').on('click', function () {
                var chev = $(this).children()[0];
                window.setTimeout(function () {
                    $(chev).toggleClass("glyphicon-chevron-down glyphicon-chevron-up");
                },100);
            });
            vm.panelClickersInitialised = true;
        }
        this.$nextTick(() => {
            vm.initialiseOrgContactTable();
            vm.initialiseSelects();
            vm.form = document.forms.new_proposal;
            if(vm.hasAmendmentRequest){
                vm.deficientFields();
            }
        });
    },
    created: function() {
        console.log('in created')
        Vue.http.get(`/api/proposal/${this.$route.params.proposal_id}/internal_proposal.json`).then(res => {
            this.proposal = res.body;
            this.original_proposal = Object.assign({}, res.body);
            //this.proposal.applicant.address = this.proposal.applicant.address != null ? this.proposal.applicant.address : {};
            this.hasAmendmentRequest=this.proposal.hasAmendmentRequest;
        },
        err => {
          console.log(err);
        });
    },
    /*
    beforeRouteEnter: function(to, from, next) {
          Vue.http.get(`/api/proposal/${to.params.proposal_id}/internal_proposal.json`).then(res => {
              next(vm => {
                vm.proposal = res.body;
                vm.original_proposal = helpers.copyObject(res.body);
                vm.proposal.applicant.address = vm.proposal.applicant.address != null ? vm.proposal.applicant.address : {};
                vm.hasAmendmentRequest=vm.proposal.hasAmendmentRequest;
              });
            },
            err => {
              console.log(err);
            });
    },
    beforeRouteUpdate: function(to, from, next) {
        console.log("beforeRouteUpdate")
          Vue.http.get(`/api/proposal/${to.params.proposal_id}.json`).then(res => {
              next(vm => {
                vm.proposal = res.body;
                vm.original_proposal = helpers.copyObject(res.body);
                //vm.proposal.applicant.address = vm.proposal.applicant.address != null ? vm.proposal.applicant.address : {};
              });
            },
            err => {
              console.log(err);
            });
    }
    */
}
</script>
<style scoped>
.horizontal_rule {
    margin: 15px 0 10px 0;
    border-top: 2px solid #888;
}
.assessment_title {
    margin: 20px 0 10px 0;
    border-bottom: 1px solid #888;
    font-weight: bold;
    font-size: 1.3em;
}
</style><|MERGE_RESOLUTION|>--- conflicted
+++ resolved
@@ -1252,11 +1252,6 @@
             }
         },
         fetchAdditionalDocumentTypesDict: async function(){
-<<<<<<< HEAD
-            console.log('in fetchAdditionalDocumentTypesDict')
-=======
-            //console.log('fetch')
->>>>>>> e53d19fc
             const response = await this.$http.get('/api/additional_document_types_dict')
             console.log(response)
             this.applySelect2ToAdditionalDocumentTypes(response.body)
