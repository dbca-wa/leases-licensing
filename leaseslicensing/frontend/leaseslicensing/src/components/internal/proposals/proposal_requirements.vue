<template id="proposal_requirements">
    <div>
        <FormSection
            :form-collapse="false"
            label="Conditions"
            index="conditions"
        >
            <form class="form-horizontal" action="index.html" method="post">
                <div class="row">
                    <div class="col-sm-12">
                        <button
                            v-if="hasAssessorMode || isReferrerCanEdit"
                            style="margin-bottom: 10px"
                            class="btn btn-primary float-end"
                            @click.prevent="addRequirement()"
                        >
                            Add Condition
                        </button>
                    </div>
                </div>
                <div class="row">
                    <div class="col-sm-12">
                        <datatable
                            :id="datatableId"
                            ref="requirements_datatable"
                            :dt-options="requirement_options"
                            :dt-headers="requirement_headers"
                        />
                    </div>
                </div>
            </form>

            <RequirementDetail
                v-if="proposal && requirements"
                ref="requirement_detail"
                :key="uuid"
                :proposal_id="proposal.id"
                :requirements="requirements"
                :selected-requirement="selectedRequirement"
                @updateRequirements="updatedRequirements"
            />
        </FormSection>
    </div>
</template>
<script>
<<<<<<< HEAD
import { api_endpoints, constants, helpers } from '@/utils/hooks'
import datatable from '@vue-utils/datatable.vue'
import RequirementDetail from '@/components/internal/proposals/proposal_add_requirement.vue'
import FormSection from '@/components/forms/section_toggle.vue'
=======
import { api_endpoints, constants, helpers } from '@/utils/hooks';
import datatable from '@vue-utils/datatable.vue';
import RequirementDetail from '@/components/internal/proposals/proposal_add_requirement.vue';
import FormSection from '@/components/forms/section_toggle.vue';
>>>>>>> d0c3dc17

export default {
    name: 'InternalProposalRequirements',
    components: {
        datatable,
        RequirementDetail,
        FormSection,
    },
    props: {
<<<<<<< HEAD
        proposal: Object,
=======
        proposal: { type: Object, default: null },
>>>>>>> d0c3dc17
    },
    data: function () {
        let vm = this
        return {
            uuid: 0,
            panelBody: 'proposal-requirements-' + vm._uid,
            selectedRequirement: {},
            requirements: null,
            requirement_headers: [
                'Requirement',
                'Due Date',
                'Repeats',
                'Source',
                'Action',
                'Order',
            ],
            requirement_options: {
                autoWidth: false,
                language: {
                    processing: constants.DATATABLE_PROCESSING_HTML,
                },
                responsive: true,
                ajax: {
                    url: helpers.add_endpoint_json(
                        api_endpoints.proposal,
                        vm.proposal.id + '/requirements'
                    ),
                    dataSrc: '',
                },
                order: [],
                dom:
                    "<'d-flex align-items-center'<'me-auto'l>fB>" +
                    "<'row'<'col-sm-12'tr>>" +
                    "<'d-flex align-items-center'<'me-auto'i>p>",
                buttons: ['excel', 'csv'],
                columns: [
                    {
                        data: 'requirement',
<<<<<<< HEAD
=======
                        // eslint-disable-next-line no-unused-vars
>>>>>>> d0c3dc17
                        mRender: function (data, type, full) {
                            var ellipsis = '...',
                                truncated = _.truncate(data, {
                                    length: 25,
                                    omission: ellipsis,
                                    separator: ' ',
                                }),
                                result = '<span>' + truncated + '</span>',
                                popTemplate = _.template(
                                    '<a tabindex="0" ' +
                                        'role="button" ' +
                                        'data-bs-toggle="popover" ' +
                                        'data-bs-trigger="focus" ' +
                                        'data-bs-placement="top"' +
                                        'data-bs-content="<%= text %>" ' +
                                        '>more</button>'
<<<<<<< HEAD
                                )
                            if (_.endsWith(truncated, ellipsis)) {
                                result += popTemplate({
                                    text: data,
                                })
=======
                                );
                            if (_.endsWith(truncated, ellipsis)) {
                                result += popTemplate({
                                    text: data,
                                });
>>>>>>> d0c3dc17
                            }

                            return result
                        },
                    },
                    {
                        data: 'due_date',
<<<<<<< HEAD
                        mRender: function (data, type, full) {
                            return data != '' && data != null
                                ? moment(data).format('DD/MM/YYYY')
                                : ''
=======
                        // eslint-disable-next-line no-unused-vars
                        mRender: function (data, type, full) {
                            return data != '' && data != null
                                ? moment(data).format('DD/MM/YYYY')
                                : '';
>>>>>>> d0c3dc17
                        },
                        orderable: false,
                    },
                    {
                        data: 'recurrence',
                        mRender: function (data, type, full) {
                            if (full.recurrence) {
                                let recurrence_interval = ''
                                switch (full.recurrence_pattern) {
                                    case 1:
                                        recurrence_interval = 'week'
                                        break
                                    case 2:
                                        recurrence_interval = 'month'
                                        break
                                    case 3:
                                        recurrence_interval = 'year'
                                        break
                                }
                                let plural = ''
                                if (full.recurrence_schedule > 1) {
                                    plural = 's'
                                }
                                return `${full.recurrence_schedule} time${plural} each ${recurrence_interval}`
                            }
                            return 'N/A'
                        },
                        orderable: false,
                    },
                    {
                        data: 'source',
                        mRender: function (data, type, full) {
                            if (full.source) {
                                return full.source.fullname
                            } else {
<<<<<<< HEAD
                                return ''
=======
                                return '';
>>>>>>> d0c3dc17
                            }
                        },
                        orderable: false,
                    },
                    {
                        data: 'id',
                        mRender: function (data, type, full) {
                            let links = ''
                            if (vm.hasAssessorMode || vm.isReferrer) {
                                // Whether the current user can edit/delete a referral
                                let show_action_btns =
                                    vm.hasAssessorMode ||
                                    (vm.isReferrerCanEdit &&
<<<<<<< HEAD
                                        full.can_referral_edit)
=======
                                        full.can_referral_edit);
>>>>>>> d0c3dc17
                                // Whether a referral has been completed, but can still be viewed
                                let referral_completed =
                                    vm.isReferrer &&
                                    !vm.isReferrerCanEdit &&
<<<<<<< HEAD
                                    full.can_referral_edit
=======
                                    full.can_referral_edit;
>>>>>>> d0c3dc17
                                // Assessors can edit and/or delete all proposed requirements
                                // Referral parties can only edit or delete their own requirements
                                if (show_action_btns) {
                                    if (full.copied_from == null) {
                                        links += `<a href='#' class="editRequirement" data-id="${full.id}">Edit</a><br/>`
                                    }
<<<<<<< HEAD
                                    links += `<a href='#' class="deleteRequirement" data-id="${full.id}">Delete</a><br/>`
                                } else if (referral_completed) {
                                    links += 'Referral completed<br/>'
=======
                                    links += `<a href='#' class="deleteRequirement" data-id="${full.id}">Delete</a><br/>`;
                                } else if (referral_completed) {
                                    links += 'Referral completed<br/>';
>>>>>>> d0c3dc17
                                }
                            }
                            return links
                        },
                        orderable: false,
                    },
                    {
                        data: 'id',
                        mRender: function (data, type, full) {
                            let links = ''
                            // TODO check permission to change the order
                            if (vm.proposal.assessor_mode.has_assessor_mode) {
                                links += `<a class="dtMoveUp" data-id="${full.id}" href='#'><i class="fa fa-angle-up fa-2x"></i></a><br/>`
                                links += `<a class="dtMoveDown" data-id="${full.id}" href='#'><i class="fa fa-angle-down fa-2x"></i></a><br/>`
                            }
                            return links
                        },
                        orderable: false,
                    },
                ],
                processing: true,
                initComplete: function () {
<<<<<<< HEAD
                    helpers.enablePopovers()
                    vm.addTableListeners()
                },
            },
        }
=======
                    helpers.enablePopovers();
                    vm.addTableListeners();
                },
            },
        };
>>>>>>> d0c3dc17
    },
    computed: {
        datatableId: function () {
            return 'requirements-datatable'
        },
        hasAssessorMode() {
            return this.proposal.assessor_mode.has_assessor_mode
        },
        isReferrer() {
            return this.proposal.assessor_mode.is_referee
        },
        isReferrerCanEdit() {
<<<<<<< HEAD
            return this.proposal.assessor_mode.referee_can_edit
=======
            return this.proposal.assessor_mode.referee_can_edit;
>>>>>>> d0c3dc17
        },
    },
    watch: {
        hasAssessorMode() {
            // reload the table
<<<<<<< HEAD
            this.updatedRequirements()
        },
    },
    mounted: async function () {
        await this.fetchRequirements()
        this.$nextTick(() => {
            this.eventListeners()
        })
=======
            this.updatedRequirements();
        },
    },
    mounted: async function () {
        await this.fetchRequirements();
        this.$nextTick(() => {
            this.eventListeners();
        });
>>>>>>> d0c3dc17
    },
    methods: {
        addRequirement() {
            this.uuid++
            this.$nextTick(() => {
                this.$refs.requirement_detail.isModalOpen = true
            })
        },
        removeRequirement: async function (_id) {
            console.log(_id);
            swal.fire({
                title: 'Remove Requirement',
                text: 'Are you sure you want to remove this requirement?',
                icon: 'warning',
                showCancelButton: true,
                confirmButtonText: 'Yes',
                reverseButtons: true,
                buttonsStyling: false,
                customClass: {
                    confirmButton: 'btn btn-primary',
                    cancelButton: 'btn btn-secondary me-2',
                },
            }).then(async (result) => {
                if (result.isConfirmed) {
                    const response = await fetch(
                        helpers.add_endpoint_json(
                            api_endpoints.proposal_requirements,
                            _id + '/discard'
                        )
<<<<<<< HEAD
                    )
                    console.log(response)
                    if (response.ok) {
                        this.selectedRequirement = {} // Unselect, so it can be re-added without error
                        this.$refs.requirements_datatable.vmDataTable.ajax.reload()
                    } else {
                        console.log('error')
=======
                    );
                    console.log(response);
                    if (response.ok) {
                        this.selectedRequirement = {}; // Unselect, so it can be re-added without error
                        this.$refs.requirements_datatable.vmDataTable.ajax.reload();
                    } else {
                        console.log('error');
>>>>>>> d0c3dc17
                    }
                }
            });
        },
        fetchRequirements: async function () {
            const url = api_endpoints.proposal_standard_requirements
            const response = await fetch(url, {
                body: JSON.stringify({
                    application_type_id: this.proposal.application_type.id,
                }),
                method: 'POST',
            })
            if (response.ok) {
                this.requirements = await response.json()
            } else {
<<<<<<< HEAD
                console.log('error')
=======
                console.log('error');
>>>>>>> d0c3dc17
            }
        },
        editRequirement: async function (_id) {
            const response = await fetch(
                helpers.add_endpoint_json(
                    api_endpoints.proposal_requirements,
                    _id
                )
<<<<<<< HEAD
            )
=======
            );
>>>>>>> d0c3dc17
            if (response.ok) {
                const resData = await response.json()
                this.selectedRequirement = Object.assign({}, resData)
                this.$nextTick(() => {
                    this.addRequirement()
                })
            } else {
<<<<<<< HEAD
                console.log('error')
=======
                console.log('error');
>>>>>>> d0c3dc17
            }
        },
        updatedRequirements() {
            this.$refs.requirements_datatable.vmDataTable.ajax.reload()
        },
        eventListeners() {
            let vm = this
            if (!vm.$refs.requirements_datatable) {
                // Prevent uncaught error when clicking show/hide too fast (why would anyone even do this?)
                return
            }
            vm.$refs.requirements_datatable.vmDataTable.on(
                'click',
                '.deleteRequirement',
                function (e) {
<<<<<<< HEAD
                    e.preventDefault()
                    var id = $(this).attr('data-id')
                    vm.removeRequirement(id)
                }
            )
=======
                    var id = $(this).attr('data-id');
                    e.preventDefault();
                    vm.removeRequirement(id);
                }
            );
>>>>>>> d0c3dc17
            vm.$refs.requirements_datatable.vmDataTable.on(
                'click',
                '.editRequirement',
                function (e) {
<<<<<<< HEAD
                    e.preventDefault()
                    var id = $(this).attr('data-id')
                    vm.editRequirement(id)
                }
            )
=======
                    var id = $(this).attr('data-id');
                    e.preventDefault();
                    vm.editRequirement(id);
                }
            );
>>>>>>> d0c3dc17
        },
        addTableListeners: function () {
            let vm = this
            if (!vm.$refs.requirements_datatable) {
                // Prevent uncaught error when clicking show/hide too fast (why would anyone even do this?)
                return
            }
            $(vm.$refs.requirements_datatable.table)
                .find('tr:last .dtMoveDown')
<<<<<<< HEAD
                .remove()
            $(vm.$refs.requirements_datatable.table)
                .children('tbody')
                .find('tr:first .dtMoveUp')
                .remove()
=======
                .remove();
            $(vm.$refs.requirements_datatable.table)
                .children('tbody')
                .find('tr:first .dtMoveUp')
                .remove();
>>>>>>> d0c3dc17
            // Remove previous binding before adding it
            $('.dtMoveUp').off('click')
            $('.dtMoveDown').off('click')

            // Bind clicks to functions
            vm.$refs.requirements_datatable.vmDataTable.on(
                'click',
                '.dtMoveUp',
                function (e) {
<<<<<<< HEAD
                    e.preventDefault()
                    var id = $(this).attr('data-id')
                    vm.moveUp(id)
                }
            )
=======
                    var id = $(this).attr('data-id');
                    e.preventDefault();
                    vm.moveUp(id);
                }
            );
>>>>>>> d0c3dc17
            vm.$refs.requirements_datatable.vmDataTable.on(
                'click',
                '.dtMoveDown',
                function (e) {
<<<<<<< HEAD
                    e.preventDefault()
                    var id = $(this).attr('data-id')
                    vm.moveDown(id)
                }
            )
        },
        async sendDirection(req, direction) {
            let vm = this
            let movement = direction == 'down' ? 'move_down' : 'move_up'
            try {
                const res = await fetch(
=======
                    var id = $(this).attr('data-id');
                    e.preventDefault();
                    vm.moveDown(id);
                }
            );
        },
        async sendDirection(req, direction) {
            let movement = direction == 'down' ? 'move_down' : 'move_up';
            try {
                await fetch(
>>>>>>> d0c3dc17
                    helpers.add_endpoint_json(
                        api_endpoints.proposal_requirements,
                        req + '/' + movement
                    )
<<<<<<< HEAD
                )
                this.$parent.uuid++
=======
                );
                this.$parent.uuid++;
>>>>>>> d0c3dc17
            } catch (error) {
                console.log(error)
            }
        },
        moveUp(id) {
            this.sendDirection(id, 'up')
        },
        moveDown(id) {
            this.sendDirection(id, 'down')
        },
    },
<<<<<<< HEAD
}
=======
};
>>>>>>> d0c3dc17
</script><|MERGE_RESOLUTION|>--- conflicted
+++ resolved
@@ -1,5 +1,10 @@
 <template id="proposal_requirements">
     <div>
+        <FormSection
+            :form-collapse="false"
+            label="Conditions"
+            index="conditions"
+        >
         <FormSection
             :form-collapse="false"
             label="Conditions"
@@ -16,10 +21,24 @@
                         >
                             Add Condition
                         </button>
+                        <button
+                            v-if="hasAssessorMode || isReferrerCanEdit"
+                            style="margin-bottom: 10px"
+                            class="btn btn-primary float-end"
+                            @click.prevent="addRequirement()"
+                        >
+                            Add Condition
+                        </button>
                     </div>
                 </div>
                 <div class="row">
                     <div class="col-sm-12">
+                        <datatable
+                            :id="datatableId"
+                            ref="requirements_datatable"
+                            :dt-options="requirement_options"
+                            :dt-headers="requirement_headers"
+                        />
                         <datatable
                             :id="datatableId"
                             ref="requirements_datatable"
@@ -39,21 +58,23 @@
                 :selected-requirement="selectedRequirement"
                 @updateRequirements="updatedRequirements"
             />
+            <RequirementDetail
+                v-if="proposal && requirements"
+                ref="requirement_detail"
+                :key="uuid"
+                :proposal_id="proposal.id"
+                :requirements="requirements"
+                :selected-requirement="selectedRequirement"
+                @updateRequirements="updatedRequirements"
+            />
         </FormSection>
     </div>
 </template>
 <script>
-<<<<<<< HEAD
-import { api_endpoints, constants, helpers } from '@/utils/hooks'
-import datatable from '@vue-utils/datatable.vue'
-import RequirementDetail from '@/components/internal/proposals/proposal_add_requirement.vue'
-import FormSection from '@/components/forms/section_toggle.vue'
-=======
 import { api_endpoints, constants, helpers } from '@/utils/hooks';
 import datatable from '@vue-utils/datatable.vue';
 import RequirementDetail from '@/components/internal/proposals/proposal_add_requirement.vue';
 import FormSection from '@/components/forms/section_toggle.vue';
->>>>>>> d0c3dc17
 
 export default {
     name: 'InternalProposalRequirements',
@@ -62,20 +83,30 @@
         RequirementDetail,
         FormSection,
     },
+    components: {
+        datatable,
+        RequirementDetail,
+        FormSection,
+    },
     props: {
-<<<<<<< HEAD
-        proposal: Object,
-=======
         proposal: { type: Object, default: null },
->>>>>>> d0c3dc17
     },
     data: function () {
         let vm = this
         return {
             uuid: 0,
             panelBody: 'proposal-requirements-' + vm._uid,
+            panelBody: 'proposal-requirements-' + vm._uid,
             selectedRequirement: {},
             requirements: null,
+            requirement_headers: [
+                'Requirement',
+                'Due Date',
+                'Repeats',
+                'Source',
+                'Action',
+                'Order',
+            ],
             requirement_headers: [
                 'Requirement',
                 'Due Date',
@@ -96,20 +127,25 @@
                         vm.proposal.id + '/requirements'
                     ),
                     dataSrc: '',
+                    url: helpers.add_endpoint_json(
+                        api_endpoints.proposal,
+                        vm.proposal.id + '/requirements'
+                    ),
+                    dataSrc: '',
                 },
                 order: [],
+                dom:
+                    "<'d-flex align-items-center'<'me-auto'l>fB>" +
                 dom:
                     "<'d-flex align-items-center'<'me-auto'l>fB>" +
                     "<'row'<'col-sm-12'tr>>" +
                     "<'d-flex align-items-center'<'me-auto'i>p>",
                 buttons: ['excel', 'csv'],
+                buttons: ['excel', 'csv'],
                 columns: [
                     {
                         data: 'requirement',
-<<<<<<< HEAD
-=======
                         // eslint-disable-next-line no-unused-vars
->>>>>>> d0c3dc17
                         mRender: function (data, type, full) {
                             var ellipsis = '...',
                                 truncated = _.truncate(data, {
@@ -126,19 +162,11 @@
                                         'data-bs-placement="top"' +
                                         'data-bs-content="<%= text %>" ' +
                                         '>more</button>'
-<<<<<<< HEAD
-                                )
-                            if (_.endsWith(truncated, ellipsis)) {
-                                result += popTemplate({
-                                    text: data,
-                                })
-=======
                                 );
                             if (_.endsWith(truncated, ellipsis)) {
                                 result += popTemplate({
                                     text: data,
                                 });
->>>>>>> d0c3dc17
                             }
 
                             return result
@@ -146,18 +174,11 @@
                     },
                     {
                         data: 'due_date',
-<<<<<<< HEAD
-                        mRender: function (data, type, full) {
-                            return data != '' && data != null
-                                ? moment(data).format('DD/MM/YYYY')
-                                : ''
-=======
                         // eslint-disable-next-line no-unused-vars
                         mRender: function (data, type, full) {
                             return data != '' && data != null
                                 ? moment(data).format('DD/MM/YYYY')
                                 : '';
->>>>>>> d0c3dc17
                         },
                         orderable: false,
                     },
@@ -186,18 +207,16 @@
                             return 'N/A'
                         },
                         orderable: false,
-                    },
-                    {
+                        orderable: false,
+                    },
+                    {
+                        data: 'source',
                         data: 'source',
                         mRender: function (data, type, full) {
                             if (full.source) {
                                 return full.source.fullname
                             } else {
-<<<<<<< HEAD
-                                return ''
-=======
                                 return '';
->>>>>>> d0c3dc17
                             }
                         },
                         orderable: false,
@@ -211,35 +230,21 @@
                                 let show_action_btns =
                                     vm.hasAssessorMode ||
                                     (vm.isReferrerCanEdit &&
-<<<<<<< HEAD
-                                        full.can_referral_edit)
-=======
                                         full.can_referral_edit);
->>>>>>> d0c3dc17
                                 // Whether a referral has been completed, but can still be viewed
                                 let referral_completed =
                                     vm.isReferrer &&
                                     !vm.isReferrerCanEdit &&
-<<<<<<< HEAD
-                                    full.can_referral_edit
-=======
                                     full.can_referral_edit;
->>>>>>> d0c3dc17
                                 // Assessors can edit and/or delete all proposed requirements
                                 // Referral parties can only edit or delete their own requirements
                                 if (show_action_btns) {
                                     if (full.copied_from == null) {
                                         links += `<a href='#' class="editRequirement" data-id="${full.id}">Edit</a><br/>`
                                     }
-<<<<<<< HEAD
-                                    links += `<a href='#' class="deleteRequirement" data-id="${full.id}">Delete</a><br/>`
-                                } else if (referral_completed) {
-                                    links += 'Referral completed<br/>'
-=======
                                     links += `<a href='#' class="deleteRequirement" data-id="${full.id}">Delete</a><br/>`;
                                 } else if (referral_completed) {
                                     links += 'Referral completed<br/>';
->>>>>>> d0c3dc17
                                 }
                             }
                             return links
@@ -262,19 +267,11 @@
                 ],
                 processing: true,
                 initComplete: function () {
-<<<<<<< HEAD
-                    helpers.enablePopovers()
-                    vm.addTableListeners()
-                },
-            },
-        }
-=======
                     helpers.enablePopovers();
                     vm.addTableListeners();
                 },
             },
         };
->>>>>>> d0c3dc17
     },
     computed: {
         datatableId: function () {
@@ -287,26 +284,12 @@
             return this.proposal.assessor_mode.is_referee
         },
         isReferrerCanEdit() {
-<<<<<<< HEAD
-            return this.proposal.assessor_mode.referee_can_edit
-=======
             return this.proposal.assessor_mode.referee_can_edit;
->>>>>>> d0c3dc17
         },
     },
     watch: {
         hasAssessorMode() {
             // reload the table
-<<<<<<< HEAD
-            this.updatedRequirements()
-        },
-    },
-    mounted: async function () {
-        await this.fetchRequirements()
-        this.$nextTick(() => {
-            this.eventListeners()
-        })
-=======
             this.updatedRequirements();
         },
     },
@@ -315,7 +298,6 @@
         this.$nextTick(() => {
             this.eventListeners();
         });
->>>>>>> d0c3dc17
     },
     methods: {
         addRequirement() {
@@ -345,15 +327,6 @@
                             api_endpoints.proposal_requirements,
                             _id + '/discard'
                         )
-<<<<<<< HEAD
-                    )
-                    console.log(response)
-                    if (response.ok) {
-                        this.selectedRequirement = {} // Unselect, so it can be re-added without error
-                        this.$refs.requirements_datatable.vmDataTable.ajax.reload()
-                    } else {
-                        console.log('error')
-=======
                     );
                     console.log(response);
                     if (response.ok) {
@@ -361,7 +334,6 @@
                         this.$refs.requirements_datatable.vmDataTable.ajax.reload();
                     } else {
                         console.log('error');
->>>>>>> d0c3dc17
                     }
                 }
             });
@@ -369,6 +341,9 @@
         fetchRequirements: async function () {
             const url = api_endpoints.proposal_standard_requirements
             const response = await fetch(url, {
+                body: JSON.stringify({
+                    application_type_id: this.proposal.application_type.id,
+                }),
                 body: JSON.stringify({
                     application_type_id: this.proposal.application_type.id,
                 }),
@@ -377,11 +352,7 @@
             if (response.ok) {
                 this.requirements = await response.json()
             } else {
-<<<<<<< HEAD
-                console.log('error')
-=======
                 console.log('error');
->>>>>>> d0c3dc17
             }
         },
         editRequirement: async function (_id) {
@@ -390,11 +361,7 @@
                     api_endpoints.proposal_requirements,
                     _id
                 )
-<<<<<<< HEAD
-            )
-=======
             );
->>>>>>> d0c3dc17
             if (response.ok) {
                 const resData = await response.json()
                 this.selectedRequirement = Object.assign({}, resData)
@@ -402,11 +369,7 @@
                     this.addRequirement()
                 })
             } else {
-<<<<<<< HEAD
-                console.log('error')
-=======
                 console.log('error');
->>>>>>> d0c3dc17
             }
         },
         updatedRequirements() {
@@ -422,36 +385,20 @@
                 'click',
                 '.deleteRequirement',
                 function (e) {
-<<<<<<< HEAD
-                    e.preventDefault()
-                    var id = $(this).attr('data-id')
-                    vm.removeRequirement(id)
-                }
-            )
-=======
                     var id = $(this).attr('data-id');
                     e.preventDefault();
                     vm.removeRequirement(id);
                 }
             );
->>>>>>> d0c3dc17
             vm.$refs.requirements_datatable.vmDataTable.on(
                 'click',
                 '.editRequirement',
                 function (e) {
-<<<<<<< HEAD
-                    e.preventDefault()
-                    var id = $(this).attr('data-id')
-                    vm.editRequirement(id)
-                }
-            )
-=======
                     var id = $(this).attr('data-id');
                     e.preventDefault();
                     vm.editRequirement(id);
                 }
             );
->>>>>>> d0c3dc17
         },
         addTableListeners: function () {
             let vm = this
@@ -461,19 +408,11 @@
             }
             $(vm.$refs.requirements_datatable.table)
                 .find('tr:last .dtMoveDown')
-<<<<<<< HEAD
-                .remove()
-            $(vm.$refs.requirements_datatable.table)
-                .children('tbody')
-                .find('tr:first .dtMoveUp')
-                .remove()
-=======
                 .remove();
             $(vm.$refs.requirements_datatable.table)
                 .children('tbody')
                 .find('tr:first .dtMoveUp')
                 .remove();
->>>>>>> d0c3dc17
             // Remove previous binding before adding it
             $('.dtMoveUp').off('click')
             $('.dtMoveDown').off('click')
@@ -483,36 +422,15 @@
                 'click',
                 '.dtMoveUp',
                 function (e) {
-<<<<<<< HEAD
-                    e.preventDefault()
-                    var id = $(this).attr('data-id')
-                    vm.moveUp(id)
-                }
-            )
-=======
                     var id = $(this).attr('data-id');
                     e.preventDefault();
                     vm.moveUp(id);
                 }
             );
->>>>>>> d0c3dc17
             vm.$refs.requirements_datatable.vmDataTable.on(
                 'click',
                 '.dtMoveDown',
                 function (e) {
-<<<<<<< HEAD
-                    e.preventDefault()
-                    var id = $(this).attr('data-id')
-                    vm.moveDown(id)
-                }
-            )
-        },
-        async sendDirection(req, direction) {
-            let vm = this
-            let movement = direction == 'down' ? 'move_down' : 'move_up'
-            try {
-                const res = await fetch(
-=======
                     var id = $(this).attr('data-id');
                     e.preventDefault();
                     vm.moveDown(id);
@@ -523,18 +441,12 @@
             let movement = direction == 'down' ? 'move_down' : 'move_up';
             try {
                 await fetch(
->>>>>>> d0c3dc17
                     helpers.add_endpoint_json(
                         api_endpoints.proposal_requirements,
                         req + '/' + movement
                     )
-<<<<<<< HEAD
-                )
-                this.$parent.uuid++
-=======
                 );
                 this.$parent.uuid++;
->>>>>>> d0c3dc17
             } catch (error) {
                 console.log(error)
             }
@@ -546,9 +458,5 @@
             this.sendDirection(id, 'down')
         },
     },
-<<<<<<< HEAD
-}
-=======
 };
->>>>>>> d0c3dc17
 </script>