--- conflicted
+++ resolved
@@ -1,40 +1,23 @@
 <template>
     <div id="invoicesDash" class="container">
-<<<<<<< HEAD
         <FormSection
             :form-collapse="false"
             label="Invoice Records"
             index="invoices"
         >
-=======
-        <FormSection :form-collapse="false" label="Invoices" index="invoices">
->>>>>>> d0c3dc17
             <InvoicesTable level="internal" />
         </FormSection>
     </div>
 </template>
 
 <script>
-<<<<<<< HEAD
-import FormSection from '@/components/forms/section_toggle.vue'
-import InvoicesTable from '@/components/common/table_invoices.vue'
-=======
 import FormSection from '@/components/forms/section_toggle.vue';
 import InvoicesTable from '@/components/common/table_invoices.vue';
->>>>>>> d0c3dc17
 export default {
     name: 'InternalInvoicesDashboard',
     components: {
         FormSection,
         InvoicesTable,
     },
-<<<<<<< HEAD
-}
-=======
-    data() {
-        return {};
-    },
-    methods: {},
 };
->>>>>>> d0c3dc17
 </script>