--- conflicted
+++ resolved
@@ -50,11 +50,7 @@
                         <Applicant
                             v-if="user"
                             id="proposalStartApplicant"
-<<<<<<< HEAD
-                            :email_user="user"
-=======
                             :email-user="user"
->>>>>>> d0c3dc17
                             :readonly="readonly"
                         />
                     </div>
@@ -73,11 +69,7 @@
                             <ApplicationsTable
                                 v-if="user"
                                 level="organisation_view"
-<<<<<<< HEAD
-                                :target_id="user.id"
-=======
                                 :target-email-user-id="user.id"
->>>>>>> d0c3dc17
                             />
                         </FormSection>
 
@@ -90,11 +82,7 @@
                             <AppprovalsTable
                                 v-if="user"
                                 level="organisation_view"
-<<<<<<< HEAD
-                                :target_id="user.id"
-=======
                                 :target-email-user-id="user.id"
->>>>>>> d0c3dc17
                             />
                         </FormSection>
 
@@ -107,11 +95,7 @@
                             <CompliancesTable
                                 v-if="user"
                                 level="internal"
-<<<<<<< HEAD
-                                :target_id="user.id"
-=======
                                 :target-email-user-id="user.id"
->>>>>>> d0c3dc17
                             />
                         </FormSection>
                     </div>
@@ -122,15 +106,6 @@
 </template>
 
 <script>
-<<<<<<< HEAD
-import FormSection from '@/components/forms/section_toggle.vue'
-import Applicant from '@/components/common/applicant.vue'
-import ApplicationsTable from '@/components/common/table_proposals'
-import AppprovalsTable from '@/components/common/table_approvals'
-import CompliancesTable from '@/components/common/table_compliances'
-import { api_endpoints, helpers, constants } from '@/utils/hooks'
-import CommsLogs from '@common-utils/comms_logs.vue'
-=======
 import FormSection from '@/components/forms/section_toggle.vue';
 import Applicant from '@/components/common/applicant.vue';
 import ApplicationsTable from '@/components/common/table_proposals';
@@ -138,7 +113,6 @@
 import CompliancesTable from '@/components/common/table_compliances';
 import { api_endpoints, helpers, constants } from '@/utils/hooks';
 import CommsLogs from '@common-utils/comms_logs.vue';
->>>>>>> d0c3dc17
 
 export default {
     name: 'PersonDetail',
@@ -151,11 +125,7 @@
         CommsLogs,
     },
     data() {
-<<<<<<< HEAD
-        let vm = this
-=======
         let vm = this;
->>>>>>> d0c3dc17
         return {
             user: null,
             errorMessage: null,
@@ -174,11 +144,7 @@
                 api_endpoints.users,
                 vm.$route.params.id + '/action_log'
             ),
-<<<<<<< HEAD
-        }
-=======
         };
->>>>>>> d0c3dc17
     },
     computed: {
         readonly: function () {
@@ -194,44 +160,21 @@
                         '(DOB: ' +
                         this.user.dob +
                         ')'
-<<<<<<< HEAD
-                    )
-=======
                     );
->>>>>>> d0c3dc17
                 } else {
                     return this.user.first_name + ' ' + this.user.last_name;
                 }
             }
-<<<<<<< HEAD
-            return ''
-        },
-    },
-    created: async function () {
-        console.log(this.$route.params.id)
-        this.fetchUser(this.$route.params.id)
-=======
             return '';
         },
     },
     created: async function () {
         console.log(this.$route.params.id);
         this.fetchUser(this.$route.params.id);
->>>>>>> d0c3dc17
     },
     mounted: function () {
         var triggerTabList = [].slice.call(
             document.querySelectorAll('#pills-tab a')
-<<<<<<< HEAD
-        )
-        triggerTabList.forEach(function (triggerEl) {
-            var tabTrigger = new bootstrap.Tab(triggerEl)
-            triggerEl.addEventListener('click', function (event) {
-                event.preventDefault()
-                tabTrigger.show()
-            })
-        })
-=======
         );
         triggerTabList.forEach(function (triggerEl) {
             var tabTrigger = new bootstrap.Tab(triggerEl);
@@ -240,48 +183,29 @@
                 tabTrigger.show();
             });
         });
->>>>>>> d0c3dc17
     },
     methods: {
         fetchUser: function (id) {
-            let vm = this
+            let vm = this;
             fetch(api_endpoints.users + id + '/')
                 .then(async (response) => {
-<<<<<<< HEAD
-                    const data = await response.json()
-                    if (!response.ok) {
-                        const error =
-                            (data && data.message) || response.statusText
-                        console.log(error)
-                        return Promise.reject(error)
-=======
                     const data = await response.json();
                     if (!response.ok) {
                         const error =
                             (data && data.message) || response.statusText;
                         console.log(error);
                         return Promise.reject(error);
->>>>>>> d0c3dc17
                     }
                     vm.user = data;
                     console.log(vm.user);
                 })
                 .catch((error) => {
-<<<<<<< HEAD
-                    this.errorMessage = constants.ERRORS.API_ERROR
-                    console.error('There was an error!', error)
-                })
-        },
-    },
-}
-=======
                     this.errorMessage = constants.ERRORS.API_ERROR;
                     console.error('There was an error!', error);
                 });
         },
     },
 };
->>>>>>> d0c3dc17
 </script>
 
 <style scoped>
