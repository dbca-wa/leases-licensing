--- conflicted
+++ resolved
@@ -1,9 +1,6 @@
-<<<<<<< HEAD
-import { helpers } from '@/utils/hooks';
-=======
-import { api_endpoints, helpers, utils } from '@/utils/hooks';
->>>>>>> 74d0d2b3
-import '../../../../../static/leaseslicensing/css/workflow.css';
+/*globals swal */
+import { api_endpoints, helpers, utils } from '@/utils/hooks'
+import '../../../../../static/leaseslicensing/css/workflow.css'
 
 /**
  * Sends a referral reminder to the referrer
@@ -11,34 +8,39 @@
  * * @param {string} user The referrer's username
  */
 export async function remindReferral(api_endpoint, _id, user) {
-    fetch(helpers.add_endpoint_json(api_endpoint, _id + '/remind')).then(async response => {
-        if (!response.ok) {
-            return response.json().then(json => { throw new Error(json); });
-        } else {
-            return response.json();
-        }
-    }).then(() => {
-        // eslint-disable-next-line no-undef
-        swal.fire({
-            title: 'Referral Reminder',
-            text: 'A reminder has been sent to ' + user,
-            icon: 'success',
-            // Have swal2 popovers placed above bootstrap popovers
-            customClass: {
-                container: 'swal2-popover'
-            }
-        });
-    }).catch(error => {
-        // eslint-disable-next-line no-undef
-        swal.fire({
-            title: 'Proposal Error',
-            text: error['message'],
-            icon: 'error',
-            customClass: {
-                container: 'swal2-popover'
-            }
-        });
-    });
+    fetch(helpers.add_endpoint_json(api_endpoint, _id + '/remind'))
+        .then(async (response) => {
+            if (!response.ok) {
+                return response.json().then((json) => {
+                    throw new Error(json)
+                })
+            } else {
+                return response.json()
+            }
+        })
+        .then(() => {
+            // eslint-disable-next-line no-undef
+            swal.fire({
+                title: 'Referral Reminder',
+                text: 'A reminder has been sent to ' + user,
+                icon: 'success',
+                // Have swal2 popovers placed above bootstrap popovers
+                customClass: {
+                    container: 'swal2-popover',
+                },
+            })
+        })
+        .catch((error) => {
+            // eslint-disable-next-line no-undef
+            swal.fire({
+                title: 'Proposal Error',
+                text: error['message'],
+                icon: 'error',
+                customClass: {
+                    container: 'swal2-popover',
+                },
+            })
+        })
 }
 
 /**
@@ -47,7 +49,7 @@
  * * @param {string} user The referrer's username
  */
 export async function recallReferral(api_endpoint, _id, user) {
-    let vm = this;
+    let vm = this
     // eslint-disable-next-line no-undef
     const _loading = swal.fire({
         icon: 'info',
@@ -57,43 +59,49 @@
         allowEscapeKey: false,
         didOpen: async () => {
             // eslint-disable-next-line no-undef
-            swal.showLoading();
+            swal.showLoading()
         },
         customClass: {
-            container: 'swal2-popover'
-        }
-    });
-
-    await fetch(helpers.add_endpoint_json(api_endpoint, _id + '/recall')).then(async response => {
-        if (!response.ok) {
-            return await response.json().then(json => { throw new Error(json); });
-        } else {
-            return response.json();
-        }
-    }).then(async (response) => {
-        vm.switchStatus(response.processing_status_id); // 'with_assessor'
-        if (typeof (vm['table']) !== 'undefined') {
-            // Reload the Show Referrals Popover table if exists
-            vm.table.ajax.reload();
-        }
-        _loading.hideLoading();
-        _loading.update({
-            showConfirmButton: true,
-            title: 'Referral Recall',
-            text: 'The referral has been recalled from ' + user,
-            icon: 'success'
-        });
-    }).catch((error) => {
-        _loading.hideLoading();
-        _loading.update({
-            showConfirmButton: true,
-            title: 'Proposal Error',
-            text: error['message'],
-            icon: 'error'
-        });
-    }).finally(() => {
-        // _loading.close();
-    });
+            container: 'swal2-popover',
+        },
+    })
+
+    await fetch(helpers.add_endpoint_json(api_endpoint, _id + '/recall'))
+        .then(async (response) => {
+            if (!response.ok) {
+                return await response.json().then((json) => {
+                    throw new Error(json)
+                })
+            } else {
+                return response.json()
+            }
+        })
+        .then(async (response) => {
+            vm.switchStatus(response.processing_status_id) // 'with_assessor'
+            if (typeof vm['table'] !== 'undefined') {
+                // Reload the Show Referrals Popover table if exists
+                vm.table.ajax.reload()
+            }
+            _loading.hideLoading()
+            _loading.update({
+                showConfirmButton: true,
+                title: 'Referral Recall',
+                text: 'The referral has been recalled from ' + user,
+                icon: 'success',
+            })
+        })
+        .catch((error) => {
+            _loading.hideLoading()
+            _loading.update({
+                showConfirmButton: true,
+                title: 'Proposal Error',
+                text: error['message'],
+                icon: 'error',
+            })
+        })
+        .finally(() => {
+            // _loading.close();
+        })
 }
 
 /**
@@ -102,39 +110,44 @@
  * * @param {string} user The referrer's username
  */
 export async function resendReferral(api_endpoint, _id, user) {
-    let vm = this;
-    await fetch(helpers.add_endpoint_json(api_endpoint, _id + '/resend')).then(async response => {
-        if (!response.ok) {
-            return await response.json().then(json => { throw new Error(json); });
-        } else {
-            return response.json();
-        }
-    }).then(async response => {
-        vm.switchStatus(response.processing_status_id); // 'with_referral'
-        if (typeof (vm['table']) !== 'undefined') {
-            // Reload the Show Referrals popover table if exists
-            vm.table.ajax.reload();
-        }
-        // eslint-disable-next-line no-undef
-        swal.fire({
-            title: 'Referral Resent',
-            text: 'The referral has been resent to ' + user,
-            icon: 'success',
-            customClass: {
-                container: 'swal2-popover'
-            }
-        });
-    }).catch(error => {
-        // eslint-disable-next-line no-undef
-        swal.fire({
-            title: 'Proposal Error',
-            text: error['message'],
-            icon: 'error',
-            customClass: {
-                container: 'swal2-popover'
-            }
-        });
-    });
+    let vm = this
+    await fetch(helpers.add_endpoint_json(api_endpoint, _id + '/resend'))
+        .then(async (response) => {
+            if (!response.ok) {
+                return await response.json().then((json) => {
+                    throw new Error(json)
+                })
+            } else {
+                return response.json()
+            }
+        })
+        .then(async (response) => {
+            vm.switchStatus(response.processing_status_id) // 'with_referral'
+            if (typeof vm['table'] !== 'undefined') {
+                // Reload the Show Referrals popover table if exists
+                vm.table.ajax.reload()
+            }
+            // eslint-disable-next-line no-undef
+            swal.fire({
+                title: 'Referral Resent',
+                text: 'The referral has been resent to ' + user,
+                icon: 'success',
+                customClass: {
+                    container: 'swal2-popover',
+                },
+            })
+        })
+        .catch((error) => {
+            // eslint-disable-next-line no-undef
+            swal.fire({
+                title: 'Proposal Error',
+                text: error['message'],
+                icon: 'error',
+                customClass: {
+                    container: 'swal2-popover',
+                },
+            })
+        })
 }
 
 /**
@@ -146,28 +159,32 @@
  */
 export function updateIdListFromAvailable(id, list, available_items, remove) {
     if (!remove) {
-        remove = false;
+        remove = false
     }
 
-    let found = list.find(element => element.id === parseInt(id));
+    let found = list.find((element) => element.id === parseInt(id))
 
     if (!found) {
-        let item = available_items.find(element => element.id === parseInt(id));
+        let item = available_items.find(
+            (element) => element.id === parseInt(id)
+        )
         if (!item) {
-            console.warn(`Selected item with id ${id} not found in available items.`);
-            return false;
+            console.warn(
+                `Selected item with id ${id} not found in available items.`
+            )
+            return false
         }
-        console.log(`Adding item with id ${id} to list of selected items.`);
-        list.push(item);
-        return list;
+        console.log(`Adding item with id ${id} to list of selected items.`)
+        list.push(item)
+        return list
     }
 
     if (found && remove) {
-        console.log(`Removing item with id ${id} from list of selected items.`);
-        list = list.filter(element => element.id !== parseInt(id));
-        return list;
+        console.log(`Removing item with id ${id} from list of selected items.`)
+        list = list.filter((element) => element.id !== parseInt(id))
+        return list
     }
-    return false;
+    return false
 }
 
 /**
@@ -176,24 +193,29 @@
  * @returns an api query Promise
  */
 export async function discardProposal(proposal) {
-    let proposal_id = proposal.id || proposal;
-
-    return swal.fire({
-        title: "Discard Application",
-        text: "Are you sure you want to discard this application?",
-        icon: "warning",
-        showCancelButton: true,
-        confirmButtonText: 'Discard Application',
-        confirmButtonColor: '#dc3545',
-    }).then(async result => {
-        if (result.isConfirmed) {
-            // // Queries the discard proposal endpoint
-            return utils.fetchUrl(api_endpoints.discard_proposal(proposal_id), {
-                method: 'PATCH',
-                headers: { 'Content-Type': 'application/json' },
-            });
-        } else {
-            return null;
-        }
-    });
+    let proposal_id = proposal.id || proposal
+
+    return swal
+        .fire({
+            title: 'Discard Application',
+            text: 'Are you sure you want to discard this application?',
+            icon: 'warning',
+            showCancelButton: true,
+            confirmButtonText: 'Discard Application',
+            confirmButtonColor: '#dc3545',
+        })
+        .then(async (result) => {
+            if (result.isConfirmed) {
+                // // Queries the discard proposal endpoint
+                return utils.fetchUrl(
+                    api_endpoints.discard_proposal(proposal_id),
+                    {
+                        method: 'PATCH',
+                        headers: { 'Content-Type': 'application/json' },
+                    }
+                )
+            } else {
+                return null
+            }
+        })
 }