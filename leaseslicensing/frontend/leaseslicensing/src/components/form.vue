<template lang="html">
    <div class="">
        <div v-if="debug">components/form.vue</div>
        <div v-if="proposal && show_application_title" id="scrollspy-heading" class="">
            <h3>{{ applicationTypeText }} Application: {{ proposal.lodgement_number }}</h3>
        </div>

        <div class="">
            <ul class="nav nav-pills" id="pills-tab" role="tablist">
                <li class="nav-item mr-1" role="presentation">
                    <button class="nav-link" id="pills-applicant-tab" data-bs-toggle="pill"
                        data-bs-target="#pills-applicant" role="tab" aria-controls="pills-applicant" aria-selected="true">
                        Applicant
                    </button>
                </li>
                <li class="nav-item" role="presentation">
                    <button class="nav-link" id="pills-map-tab" data-bs-toggle="pill" data-bs-target="#pills-map" role="tab"
                        aria-controls="pills-map" aria-selected="false" @click="toggleComponentMapOn">
                        Map
                    </button>
                </li>
                <li class="nav-item" role="presentation">
                    <button class="nav-link active" id="pills-details-tab" data-bs-toggle="pill"
                        data-bs-target="#pills-details" role="tab" aria-controls="pills-details" aria-selected="false">
                        Details
                    </button>
                </li>
                <template v-if="show_related_items_tab">
                    <li class="nav-item" role="presentation">
                        <button class="nav-link" id="pills-related-items-tab" data-bs-toggle="pill"
                            data-bs-target="#pills-related-items" role="tab" aria-controls="pills-related-items"
                            aria-selected="false">
                            Related Items
                        </button>
                    </li>
                </template>
            </ul>
            <div class="tab-content" id="pills-tabContent">
                <div class="tab-pane fade" id="pills-applicant" role="tabpanel" aria-labelledby="pills-applicant-tab">
                    <Applicant v-if="'individual' == proposal.applicant_type" :email_user="email_user_applicant"
                        id="proposalStartApplicant" :readonly="readonly" :collapseFormSections="false"
                        :proposalId="proposal.id" />
                    <OrganisationApplicant v-else :org="proposal.applicant_obj" />
                </div>
                <div class="tab-pane fade" id="pills-map" role="tabpanel" aria-labelledby="pills-map-tab">
                    <FormSection :formCollapse="false" label="Map" Index="proposal_geometry">
                        <slot name="slot_map_checklist_questions"></slot>
                        <MapComponent
                            ref="component_map"
                            :key="componentMapKey"
                            :context="proposal"
                            :proposalIds="[proposal.id]"
                            :owsQuery="owsQuery"
                            styleBy="assessor"
                            :filterable="false"
                            :drawable="true"
                            :selectable="true"
                            level="internal"
                            @validate-feature="validateFeature.bind(this)()"
                        />

                    </FormSection>
                </div>
                <div class="tab-pane fade show active" id="pills-details" role="tabpanel"
                    aria-labelledby="pills-details-tab">
                    <RegistrationOfInterest :proposal="proposal" :readonly="readonly" ref="registration_of_interest"
                        v-if="registrationOfInterest">
                        <template v-slot:slot_proposal_details_checklist_questions>
                            <slot name="slot_proposal_details_checklist_questions"></slot>
                        </template>

                        <template v-slot:slot_proposal_impact_checklist_questions>
                            <slot name="slot_proposal_impact_checklist_questions"></slot>
                        </template>
                    </RegistrationOfInterest>

                    <LeaseLicence :proposal="proposal" :is_internal="is_internal" :readonly="readonly" ref="lease_licence"
                        v-if="leaseLicence">
                    </LeaseLicence>

                    <FormSection label="Geospatial Data" Index="other_section">
                        <slot name="slot_other_checklist_questions"></slot>

                        <div class="row mb-3">
                            <div class="col-sm-3">
                                <label class="col-form-label">Identifiers</label>
                            </div>
                            <div class="col-sm-9">
                                <Multiselect v-model="proposal.identifiers" label="name" track-by="id"
                                    placeholder="Start typing to search Identifiers" :options="identifiers"
                                    :hide-selected="true" :multiple="true" :searchable="true" :loading="loadingIdentifiers"
                                    @search-change="ajaxLookupIdentifiers" />
                            </div>
                        </div>

                        <div class="row mb-3">
                            <div class="col-sm-3">
                                <label class="col-form-label">Vestings</label>
                            </div>
                            <div class="col-sm-9">
                                <Multiselect v-model="proposal.vestings" label="name" track-by="id"
                                    placeholder="Start typing to search Vestings" :options="vestings" :hide-selected="true"
                                    :multiple="true" :searchable="true" :loading="loadingVestings"
                                    @search-change="ajaxLookupVestings" />
                            </div>
                        </div>

                        <div class="row mb-3">
                            <div class="col-sm-3">
                                <label class="col-form-label">Feature Names</label>
                            </div>
                            <div class="col-sm-9">
                                <Multiselect v-model="proposal.names" label="name" track-by="id"
                                    placeholder="Start typing to search Feature Names" :options="names"
                                    :hide-selected="true" :multiple="true" :searchable="true" :loading="loadingNames"
                                    @search-change="ajaxLookupNames" />
                            </div>
                        </div>

                        <div class="row mb-3">
                            <div class="col-sm-3">
                                <label class="col-form-label">Legal Acts</label>
                            </div>
                            <div class="col-sm-9">
                                <Multiselect v-model="proposal.acts" label="name" track-by="id"
                                    placeholder="Start typing to search Legal Acts" :options="acts" :hide-selected="true"
                                    :multiple="true" :searchable="true" :loading="loadingActs"
                                    @search-change="ajaxLookupActs" />
                            </div>
                        </div>

                        <div class="row mb-3">
                            <div class="col-sm-3">
                                <label class="col-form-label">Tenures</label>
                            </div>
                            <div class="col-sm-9">
                                <Multiselect v-model="proposal.tenures" label="name" track-by="id"
                                    placeholder="Start typing to search Tenures" :options="tenures" :hide-selected="true"
                                    :multiple="true" :searchable="true" :loading="loadingTenures"
                                    @search-change="ajaxLookupTenures" />
                            </div>
                        </div>

                        <div class="row mb-3">
                            <div class="col-sm-3">
                                <label class="col-form-label">Categories</label>
                            </div>
                            <div class="col-sm-9">
                                <Multiselect v-model="proposal.categories" label="name" track-by="id"
                                    placeholder="Start typing to search Categories" :options="categories"
                                    :hide-selected="true" :multiple="true" :searchable="true" :loading="loadingCategories"
                                    @search-change="ajaxLookupCategories" />
                            </div>
                        </div>

                        <div class="row mb-3">
                            <div class="col-sm-3">
                                <label class="col-form-label">Regions</label>
                            </div>
                            <div class="col-sm-9">
                                <Multiselect v-model="proposal.regions" label="name" track-by="id"
                                    placeholder="Start typing to search Regions" :options="regions" :hide-selected="true"
                                    :multiple="true" :searchable="true" :loading="loadingRegions"
                                    @search-change="ajaxLookupRegions" />
                            </div>
                        </div>

                        <div class="row mb-3">
                            <div class="col-sm-3">
                                <label class="col-form-label">Districts</label>
                            </div>
                            <div class="col-sm-9">
                                <Multiselect v-model="proposal.districts" label="name" track-by="id"
                                    placeholder="Start typing to search Districts" :options="districts"
                                    :hide-selected="true" :multiple="true" :searchable="true" :loading="loadingDistricts"
                                    @search-change="ajaxLookupDistricts" />
                            </div>
                        </div>

                        <div class="row mb-3">
                            <div class="col-sm-3">
                                <label class="col-form-label">LGAs</label>
                            </div>
                            <div class="col-sm-9">
                                <Multiselect v-model="proposal.lgas" label="name" track-by="id"
                                    placeholder="Start typing to search LGAs" :options="lgas" :hide-selected="true"
                                    :multiple="true" :searchable="true" :loading="loadingLGAs"
                                    @search-change="ajaxLookupLGAs" />
                            </div>
                        </div>
                    </FormSection>

                    <FormSection label="Categorisation" Index="categorisation">
                        <div v-if="proposal.site_name || is_internal" class="row mb-3">
                            <div class="col-sm-3">
                                <label class="col-form-label">Site Name</label>
                            </div>
                            <div class="col-sm-9">
                                <input class="form-control" v-model="proposal.site_name" type="text" name="site_name"
                                    id="site_name" :disabled="is_external" />
                            </div>
                        </div>
                        <div class="row mb-3">
                            <div class="col-sm-3">
                                <label class="col-form-label">Groups</label>
                            </div>
                            <div class="col-sm-9">
                                <Multiselect v-model="proposal.groups" label="name" track-by="id"
                                    placeholder="Select Groups" :options="groups" :hide-selected="true" :multiple="true"
                                    :searchable="true" :loading="loadingGroups" />

                            </div>
                        </div>
                    </FormSection>

                    <FormSection label="Deed Poll" Index="deed_poll">
                        <slot name="slot_deed_poll_checklist_questions"></slot>
                        <div class="col-sm-12 section-style">
                            <p>
                                <strong>It is a requirement of all lease and licence holders to sign a deed poll to
                                    release
                                    and indemnify the State of Western Australia.
                                    Please note: electronic or digital signatures cannot be accepted.
                                    <p></p>
                                    The deed poll must be signed and have a witness signature and be dated. Once
                                    signed and
                                    dated, please scan and attach the deed poll below.
                                </strong>
                            </p>

                            <label for="deed_poll_document">Deed poll:</label>
                            <FileField :readonly="readonly" ref="deed_poll_document" name="deed_poll_document"
                                id="deed_poll_document" :isRepeatable="true" :documentActionUrl="deedPollDocumentUrl"
                                :replace_button_by_text="true" />
                        </div>
                    </FormSection>

                    <template v-if="show_additional_documents_tab">
                        <FormSection label="Additional Documents" Index="additional_documents">
                            <slot name="slot_additional_documents_checklist_questions"></slot>
                        </FormSection>
                    </template>
                </div>

                <!-- Related Items tab is shown on the internal proposal page -->
                <template v-if="show_related_items_tab">
                    <div class="tab-pane fade" id="pills-related-items" role="tabpanel"
                        aria-labelledby="pills-related-items-tab">
                        <slot name="slot_section_related_items"></slot>
                    </div>
                </template>
            </div>
        </div>
    </div>
</template>

<script>
import Profile from '@/components/user/profile.vue'
import Applicant from '@/components/common/applicant.vue'
import OrganisationApplicant from '@/components/common/organisation_applicant.vue'
import FormSection from '@/components/forms/section_toggle.vue'
import RichText from '@/components/forms/richtext.vue'
import FileField from '@/components/forms/filefield_immediate.vue'
import MapComponent from "@/components/common/component_map_with_filters_v2"
import RegistrationOfInterest from './form_registration_of_interest.vue'
import LeaseLicence from './form_lease_licence.vue'
import Multiselect from 'vue-multiselect'

import {
    api_endpoints,
    helpers,
    utils
}
    from '@/utils/hooks'
import { owsQuery, validateFeature } from '@/components/common/map_functions.js'
/*
import Confirmation from '@/components/common/confirmation.vue'
*/
export default {
    name: 'ApplicationForm',
<<<<<<< HEAD
    emits: ['refreshFromResponse', 'formMounted'],
=======
    emits: [
            "refreshFromResponse",
            "formMounted",
            ],
>>>>>>> 87c3cce0
    props: {
        show_related_items_tab: {
            type: Boolean,
            default: false,
        },
        show_additional_documents_tab: {
            type: Boolean,
            default: false,
        },
        proposal: {
            type: Object,
            required: true
        },
        show_application_title: {
            type: Boolean,
            default: true,
        },
        submitterId: {
            type: Number,
        },
        canEditActivities: {
            type: Boolean,
            default: true
        },
        is_external: {
            type: Boolean,
            default: false
        },
        is_internal: {
            type: Boolean,
            default: false
        },
        is_referral: {
            type: Boolean,
            default: false
        },
        hasReferralMode: {
            type: Boolean,
            default: false
        },
        hasAssessorMode: {
            type: Boolean,
            default: false
        },
        referral: {
            type: Object,
            required: false
        },
        readonly: {
            type: Boolean,
            default: true,
        },
        registrationOfInterest: {
            type: Boolean,
            default: true,
        },
        leaseLicence: {
            type: Boolean,
            default: true,
        },
    },
    data: function () {
        return {
            can_modify: true,
            show_col_status_when_submitted: true,
            componentMapKey: 0,
            /*
            componentMapOn: false,
            */
            values: null,
            profile: {},
            uuid: 0,
            keep_current_vessel: true,
            showPaymentTab: false,
            detailsText: null,
            defaultLocality: {
                id: null,
                proposal_id: this.proposal.id,
                district: null,
                lga: '',
            },
            districts: null,
            lgas: null,
            groups: null,
            api_endpoints: api_endpoints,

            // data for the multiselects
            identifiers: [],
            names: [],
            vestings: [],
            acts: [],
            tenures: [],
            categories: [],
            regions: [],
            districts: [],
            lgas: [],
            groups: [],

            // Loaders for the multiselects
            loadingIdentifiers: false,
            loadingVestings: false,
            loadingNames: false,
            loadingActs: false,
            loadingTenures: false,
            loadingCategories: false,
            loadingRegions: false,
            loadingDistricts: false,
            loadingLGAs: false,
            loadingGroups: false,
            owsQuery: owsQuery,
            validateFeature: validateFeature,
        }
    },
    components: {
        RegistrationOfInterest,
        LeaseLicence,
        Applicant,
        OrganisationApplicant,
        Profile,
        FormSection,
        RichText,
        FileField,
        MapComponent,
        Multiselect,
    },
    computed: {
        email_user_applicant: function () {
            return this.proposal.applicant_obj
        },
        debug: function () {
            if (this.$route.query.debug) {
                return this.$route.query.debug === 'true'
            }
            return false
        },
        proposalId: function () {
            return this.proposal ? this.proposal.id : null;
        },
        deedPollDocumentUrl: function () {
            return helpers.add_endpoint_join(
                api_endpoints.proposal,
                this.proposal.id + '/process_deed_poll_document/'
            )
        },
        supportingDocumentsUrl: function () {
            return helpers.add_endpoint_join(
                api_endpoints.proposal,
                this.proposal.id + '/process_deed_poll_document/'
            )
        },
        profileVar: function () {
            if (this.is_external) {
                return this.profile;
            } else if (this.proposal) {
                return this.proposal.submitter;
            }
        },
        applicantType: function () {
            if (this.proposal) {
                return this.proposal.applicant_type;
            }
        },
        applicationTypeText: function () {
            let text = '';
            if (this.proposal) {
                text = this.proposal.application_type.name_display;
            }
            return text;
        },

    },
    methods: {
        addAnotherLocality: function () {
            this.localities.push(
                Object.assign({}, this.defaultLocality)
            )
        },
        removeLocality: function (locality, index) {
            console.log('removeLocality', locality, index)
            if (locality.id) {
                alert('Remove locality from database');
            }
            this.localities.splice(index, 1)
        },

        incrementComponentMapKey: function () {
            this.componentMapKey++;
        },
        toggleComponentMapOn: function () {
            //this.incrementComponentMapKey()
            //this.componentMapOn = true;
            this.$nextTick(() => {
                this.$refs.component_map.forceToRefreshMap();
            });
        },
        updateTableByFeatures: function () {
        },
        featureGeometryUpdated: function () {
        },
        popupClosed: function () {
        },
        populateProfile: function (profile) {
            this.profile = Object.assign({}, profile);
        },
        ajaxLookupIdentifiers: function (query) {
            this.loadingIdentifiers = true;
            utils.fetchKeyValueLookup(api_endpoints.identifiers, query).then(data => {
                this.loadingIdentifiers = false;
                this.identifiers = data;
            });
        },
        ajaxLookupVestings: function (query) {
            this.loadingVestings = true;
            utils.fetchKeyValueLookup(api_endpoints.vestings, query).then(data => {
                this.loadingVestings = false;
                this.vestings = data;
            });
        },
        ajaxLookupNames: function (query) {
            this.loadingNames = true;
            utils.fetchKeyValueLookup(api_endpoints.names, query).then(data => {
                this.loadingNames = false;
                this.names = data;
            });
        },
        ajaxLookupActs: function (query) {
            this.loadingActs = true;
            utils.fetchKeyValueLookup(api_endpoints.acts, query).then(data => {
                this.loadingActs = false;
                this.acts = data;
            });
        },
        ajaxLookupTenures: function (query) {
            this.loadingTenures = true;
            utils.fetchKeyValueLookup(api_endpoints.tenures, query).then(data => {
                this.loadingTenures = false;
                this.tenures = data;
            });
        },
        ajaxLookupCategories: function (query) {
            this.loadingCategories = true;
            utils.fetchKeyValueLookup(api_endpoints.categories, query).then(data => {
                this.loadingCategories = false;
                this.categories = data;
            });
        },
        ajaxLookupRegions: function (query) {
            this.loadingRegions = true;
            utils.fetchKeyValueLookup(api_endpoints.regions, query).then(data => {
                this.loadingRegions = false;
                this.regions = data;
            });
        },
        ajaxLookupDistricts: function (query) {
            this.loadingDistricts = true;
            utils.fetchKeyValueLookup(api_endpoints.districts, query).then(data => {
                this.loadingDistricts = false;
                this.districts = data;
            });
        },
        ajaxLookupLGAs: function (query) {
            this.loadingLGAs = true;
            utils.fetchKeyValueLookup(api_endpoints.lgas, query).then(data => {
                this.loadingLGAs = false;
                this.lgas = data;
            });
        },
        refreshFromResponse: function (data) {
            this.$emit('refreshFromResponse', data);
        },
    },
    created: function () {
        utils.fetchKeyValueLookup(api_endpoints.groups, '').then(data => {
            this.groups = data;
        });
    },
    mounted: function () {
        this.$emit('formMounted')
    }

}
</script>

<style lang="css" scoped>
.question-title {
    padding-left: 15px;
}

.section-style {
    padding-left: 15px;
    margin-bottom: 20px;
}

.list-inline-item {
    padding-right: 15px;
}

.section {
    text-transform: capitalize;
}

.list-group {
    margin-bottom: 0;
}

.fixed-top {
    position: fixed;
    top: 56px;
}

.nav-item {
    margin-bottom: 2px;
}

.nav-item>li>a {
    background-color: yellow !important;
    color: #fff;
}

.nav-item>li.active>a,
.nav-item>li.active>a:hover,
.nav-item>li.active>a:focus {
    color: white;
    background-color: blue;
    border: 1px solid #888888;
}

.admin>div {
    display: inline-block;
    vertical-align: top;
    margin-right: 1em;
}

.nav-pills .nav-link {
    border-bottom-left-radius: 0;
    border-bottom-right-radius: 0;
    border-top-left-radius: 0.5em;
    border-top-right-radius: 0.5em;
    margin-right: 0.25em;
}

.nav-pills .nav-link {
    background: lightgray;
}

.nav-pills .nav-link.active {
    background: gray;
}
</style><|MERGE_RESOLUTION|>--- conflicted
+++ resolved
@@ -278,14 +278,7 @@
 */
 export default {
     name: 'ApplicationForm',
-<<<<<<< HEAD
     emits: ['refreshFromResponse', 'formMounted'],
-=======
-    emits: [
-            "refreshFromResponse",
-            "formMounted",
-            ],
->>>>>>> 87c3cce0
     props: {
         show_related_items_tab: {
             type: Boolean,
