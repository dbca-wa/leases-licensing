--- conflicted
+++ resolved
@@ -44,26 +44,8 @@
             return "section_"+this.Index
         },
         panel_collapse_class: function() {
-<<<<<<< HEAD
-            if (this.formCollapse) {
-                this.panel_chevron_class = "glyphicon glyphicon-chevron-down pull-right";
-                //return "panel-body collapse";
-                return "panel-body";
-            } else {
-                if (this.treeHeight) {
-                    this.panel_chevron_class = "glyphicon glyphicon-chevron-up pull-right";
-                    //return "panel-body collapse in flex-container";
-                    return "panel-body in flex-container";
-                } else {
-                    this.panel_chevron_class = "glyphicon glyphicon-chevron-up pull-right";
-                    //return "panel-body collapse in";
-                    return "panel-body in";
-                }
-            }
-=======
             this.panel_chevron_class = this.chev_up_class_names
             return "panel-body collapse in";
->>>>>>> 60d818e9
         },
     },
     methods: {
@@ -80,13 +62,9 @@
         $('#' + vm.custom_id).on('click',function () {
             vm.switchPanelChevronClass();
         });
-        //console.log($(vm.fn.tooltip.Constructor.VERSION));
-        //console.log($.fn)
     },
 }
 </script>
-<<<<<<< HEAD
-=======
 
 <style lang="css">
     h3.panel-title{
@@ -108,5 +86,4 @@
     .chev_rotated {
         transform: rotate(180deg);
     }
-</style>
->>>>>>> 60d818e9
+</style>