--- conflicted
+++ resolved
@@ -2599,22 +2599,18 @@
             # serializer = self.get_serializer(data= json.loads(request.data.get('data')))
             serializer = self.get_serializer(data=request.data)
             serializer.is_valid(raise_exception=True)
-<<<<<<< HEAD
-            serializer.save()
-            # instance = serializer.save()
-=======
 
             user = request.user
             try:
-                referral = Referral.objects.get(referral=user.id,
-                                                proposal=request.data["proposal"])
-            except:
+                referral = Referral.objects.get(
+                    referral=user.id, proposal=request.data["proposal"]
+                )
+            except Referral.DoesNotExist:
                 referral = None
 
             # Set associated referral and source user on requirement creation
             serializer.save(referral=referral, source=user.id)
-            #instance = serializer.save()
->>>>>>> 765fbf8a
+            # instance = serializer.save()
             # TODO: requirements documents in LL?
             # instance.add_documents(request)
             return Response(serializer.data)
