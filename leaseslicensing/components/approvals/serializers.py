import logging

from django.conf import settings
from django.utils import timezone
from django.db.models import Value
from ledger_api_client.ledger_models import EmailUserRO as EmailUser
from rest_framework import serializers

from leaseslicensing.components.approvals.models import (
    Approval,
    ApprovalDocument,
    ApprovalLogEntry,
    ApprovalType,
    ApprovalUserAction,
)
from leaseslicensing.components.invoicing.serializers import InvoicingDetailsSerializer
from leaseslicensing.components.main.serializers import (
    CommunicationLogEntrySerializer,
    EmailUserSerializer,
)
from leaseslicensing.components.main.utils import (
    get_secure_file_url,
)
from leaseslicensing.components.competitive_processes.utils import (
    get_competitive_process_geometries_for_map_component,
)
from leaseslicensing.components.proposals.models import ProposalApplicant
from leaseslicensing.components.proposals.utils import (
    get_proposal_geometries_for_map_component,
)
from leaseslicensing.components.organisations.models import Organisation
from leaseslicensing.components.organisations.serializers import OrganisationSerializer
from leaseslicensing.components.proposals.serializers import ProposalGisDataSerializer
from leaseslicensing.components.users.serializers import UserSerializer
from leaseslicensing.helpers import is_approver, is_assessor

logger = logging.getLogger(__name__)


class ApprovalPaymentSerializer(serializers.ModelSerializer):
    # proposal = serializers.SerializerMethodField(read_only=True)
    org_applicant = serializers.SerializerMethodField(read_only=True)
    bpay_allowed = serializers.SerializerMethodField(read_only=True)
    monthly_invoicing_allowed = serializers.SerializerMethodField(read_only=True)
    other_allowed = serializers.SerializerMethodField(read_only=True)

    class Meta:
        model = Approval
        fields = (
            "lodgement_number",
            "current_proposal",
            "expiry_date",
            "org_applicant",
            "bpay_allowed",
            "monthly_invoicing_allowed",
            "other_allowed",
        )
        read_only_fields = (
            "lodgement_number",
            "current_proposal",
            "expiry_date",
            "org_applicant",
            "bpay_allowed",
            "monthly_invoicing_allowed",
            "other_allowed",
        )

    def get_org_applicant(self, obj):
        return (
            obj.current_proposal.org_applicant.name
            if obj.current_proposal and obj.current_proposal.org_applicant
            else None
        )

    def get_bpay_allowed(self, obj):
        return obj.bpay_allowed

    def get_monthly_invoicing_allowed(self, obj):
        return obj.monthly_invoicing_allowed

    def get_other_allowed(self, obj):
        return settings.OTHER_PAYMENT_ALLOWED

    # def get_monthly_invoicing_period(self,obj):
    #    return obj.monthly_invoicing_period

    # def get_monthly_payment_due_period(self,obj):
    #    return obj.monthly_payment_due_period

    # def get_proposal_id(self,obj):
    #    return obj.current_proposal_id


class _ApprovalPaymentSerializer(serializers.ModelSerializer):
    applicant = serializers.SerializerMethodField(read_only=True)
    applicant_type = serializers.SerializerMethodField(read_only=True)
    applicant_id = serializers.SerializerMethodField(read_only=True)
    status = serializers.CharField(source="get_status_display")
    title = serializers.CharField(source="current_proposal.title")
    application_type = serializers.SerializerMethodField(read_only=True)
    land_parks = serializers.SerializerMethodField(read_only=True)

    class Meta:
        model = Approval
        fields = (
            "id",
            "lodgement_number",
            "current_proposal",
            "title",
            "issue_date",
            "start_date",
            "expiry_date",
            "applicant",
            "applicant_type",
            "applicant_id",
            "status",
            "cancellation_date",
            "application_type",
            "land_parks",
        )

    def get_application_type(self, obj):
        if obj.current_proposal.application_type:
            return obj.current_proposal.application_type.name
        return None

    def get_applicant(self, obj):
        return (
            obj.applicant.name
            if isinstance(obj.applicant, Organisation)
            else obj.applicant
        )

    def get_applicant_type(self, obj):
        return obj.applicant_type

    def get_applicant_id(self, obj):
        return obj.applicant_id

    def get_land_parks(self, obj):
        return None  # obj.current_proposal.land_parks
        # return AuthorSerializer(obj.author).data
        # if obj.current_proposal.land_parks:
        #    return ProposalParkSerializer(obj.current_proposal.land_parks).data
        # return None


class ApprovalSerializer(serializers.ModelSerializer):
    applicant_type = serializers.SerializerMethodField(read_only=True)
    applicant_id = serializers.SerializerMethodField(read_only=True)
    licence_document = serializers.SerializerMethodField()
    # renewal_document = serializers.SerializerMethodField(read_only=True)
    status = serializers.CharField(source="get_status_display")
    application_type = serializers.SerializerMethodField(read_only=True)
    linked_applications = serializers.SerializerMethodField(read_only=True)
    can_renew = serializers.SerializerMethodField()
    is_assessor = serializers.SerializerMethodField()
    is_approver = serializers.SerializerMethodField()
    requirement_docs = serializers.SerializerMethodField()
    submitter = serializers.SerializerMethodField()
    holder = serializers.SerializerMethodField()
    holder_obj = serializers.SerializerMethodField()
    groups_comma_list = serializers.SerializerMethodField(read_only=True)
    site_name = serializers.CharField(
        source="current_proposal.site_name.name", allow_null=True, read_only=True
    )
    groups_names_list = serializers.ListField(
        source="current_proposal.groups_names_list", read_only=True
    )
    categories_list = serializers.ListField(
        source="current_proposal.categories_list", read_only=True
    )
<<<<<<< HEAD
    invoicing_details = InvoicingDetailsSerializer(
        source="current_proposal.invoicing_details", read_only=True
    )
    current_proposal_processing_status = serializers.CharField(
        source="current_proposal.processing_status", read_only=True
    )
=======
    approval_type = serializers.SerializerMethodField(read_only=True)
    approval_type_obj = serializers.SerializerMethodField(read_only=True)
    gis_data = serializers.SerializerMethodField(read_only=True)
    geometry_objs = serializers.SerializerMethodField(read_only=True)
>>>>>>> d0c3dc17

    class Meta:
        model = Approval
        fields = (
            "id",
            "lodgement_number",
            "linked_applications",
            "licence_document",
            "replaced_by",
            "current_proposal_processing_status",
            "tenure",
            "renewal_notification_sent_to_holder",
            "issue_date",
            "original_issue_date",
            "start_date",
            "expiry_date",
            "surrender_details",
            "suspension_details",
            "applicant_type",
            "applicant_id",
            "holder",
            "holder_obj",
            "extracted_fields",
            "status",
            "reference",
            "can_reissue",
            "cancellation_date",
            "cancellation_details",
            "can_action",
            "set_to_cancel",
            "set_to_surrender",
            "set_to_suspend",
            "can_renew",
            "can_amend",
            "can_reinstate",
            "application_type",
            "original_leaselicense_number",
            "migrated",
            "is_assessor",
            "is_approver",
            "requirement_docs",
            "submitter",
            "groups_comma_list",
            "groups_names_list",
            "categories_list",
            "site_name",
            "record_management_number",
<<<<<<< HEAD
            "invoicing_details",
=======
            "approval_type",
            "approval_type_obj",
            "gis_data",
            "geometry_objs",
>>>>>>> d0c3dc17
        )
        # the serverSide functionality of datatables is such that only columns that have
        # field 'data' defined are requested from the serializer. We
        # also require the following additional fields for some of the mRender functions
        datatables_always_serialize = (
            "id",
            "status",
            "reference",
            "lodgement_number",
            "linked_applications",
            "licence_document",
            "start_date",
            "expiry_date",
            "holder",
            "holder_obj",
            "can_reissue",
            "can_action",
            "can_reinstate",
            "can_amend",
            "can_renew",
            "set_to_cancel",
            "set_to_suspend",
            "set_to_surrender",
            "current_proposal_processing_status",
            "renewal_notification_sent_to_holder",
            "application_type",
            "migrated",
            "is_assessor",
            "is_approver",
            "requirement_docs",
            "submitter",
            "groups_comma_list",
            "invoicing_details",
        )

    def get_licence_document(self, obj):
        if not obj.licence_document or not obj.licence_document._file:
            return None
        return get_secure_file_url(obj.licence_document, "_file")

    def get_submitter(self, obj):
        if not obj.submitter:
            return None
        user = EmailUser.objects.get(id=obj.submitter)
        return EmailUserSerializer(user).data

    def get_linked_applications(self, obj):
        return obj.linked_applications

    def get_renewal_document(self, obj):
        if obj.renewal_document and obj.renewal_document._file:
            return obj.renewal_document._file.url
        return None

    def get_application_type(self, obj):
        if obj.current_proposal:
            if obj.current_proposal.application_type:
                return obj.current_proposal.application_type.name_display
        return None

    def get_holder(self, obj):
        return obj.holder

    def get_applicant_type(self, obj):
        if isinstance(obj.applicant, Organisation):
            return "organisation"
        elif isinstance(obj.applicant, ProposalApplicant):
            return "individual"
        elif isinstance(obj.applicant, EmailUser):
            return "individual"
        else:
            return "Applicant not yet assigned"

    def get_applicant_id(self, obj):
        return obj.applicant_id

    def get_holder_obj(self, obj):
        if isinstance(obj.applicant, Organisation):
            return OrganisationSerializer(obj.applicant).data
        return UserSerializer(obj.applicant).data

    def get_can_renew(self, obj):
        if not obj.can_renew:
            return False
        request = self.context["request"]
        if is_assessor(request):
            return obj.status == obj.APPROVAL_STATUS_CURRENT_PENDING_RENEWAL_REVIEW
        return obj.status == obj.APPROVAL_STATUS_CURRENT_PENDING_RENEWAL

    def get_is_assessor(self, obj):
        request = self.context["request"]
        return is_assessor(request)

    def get_is_approver(self, obj):
        request = self.context["request"]
        return is_approver(request)

    def get_requirement_docs(self, obj):
        if obj.requirement_docs and obj.requirement_docs._file:
            return [[d.name, d._file.url] for d in obj.requirement_docs]
        return None

    def get_groups_comma_list(self, obj):
        return obj.current_proposal.groups_comma_list

    def get_approval_type(self, obj):
        approval_type_obj = self.get_approval_type_obj(obj)
        if approval_type_obj is None:
            return None
        return approval_type_obj.get("name", None)

    def get_approval_type_obj(self, obj):
        if not obj.current_proposal.proposed_issuance_approval:
            logger.debug("No approval issuance proposed yet")
            return None
        approval_type_id = obj.current_proposal.proposed_issuance_approval.get(
            "approval_type", None
        )
        if approval_type_id is None:
            logger.warn("ApprovalType not found")
            return None
        try:
            approval_type = ApprovalType.objects.get(id=approval_type_id)
        except ApprovalType.DoesNotExist:
            return None
        else:
            return ApprovalTypeSerializer(approval_type).data

    def get_gis_data(self, obj):
        return ProposalGisDataSerializer(obj.current_proposal).data

    def get_geometry_objs(self, obj):
        """
        Returns proposal and competitive process geometry objects for this license
        """

        geometry_data = {"type": "FeatureCollection", "features": []}
        geometry_data = get_proposal_geometries_for_map_component(
            obj.current_proposal, self.context, geometry_data
        )
        geometry_data = get_competitive_process_geometries_for_map_component(
            obj.current_proposal.originating_competitive_process,
            self.context,
            geometry_data,
        )

        return geometry_data


class ApprovalExtendSerializer(serializers.Serializer):
    extend_details = serializers.CharField()


class ApprovalCancellationSerializer(serializers.Serializer):
    cancellation_date = serializers.DateField(input_formats=["%d/%m/%Y"])
    cancellation_details = serializers.CharField()


class ApprovalSuspensionSerializer(serializers.Serializer):
    from_date = serializers.DateField(input_formats=["%d/%m/%Y"])
    to_date = serializers.DateField(
        input_formats=["%d/%m/%Y"], required=False, allow_null=True
    )
    suspension_details = serializers.CharField()


class ApprovalSurrenderSerializer(serializers.Serializer):
    surrender_date = serializers.DateField(input_formats=["%d/%m/%Y"])
    surrender_details = serializers.CharField()


class ApprovalUserActionSerializer(serializers.ModelSerializer):
    who = serializers.CharField(source="who_full_name")

    class Meta:
        model = ApprovalUserAction
        fields = "__all__"


class ApprovalLogEntrySerializer(CommunicationLogEntrySerializer):
    class Meta:
        model = ApprovalLogEntry
        fields = "__all__"
        read_only_fields = ("customer",)


class ApprovalDocumentHistorySerializer(serializers.ModelSerializer):
    history_date = serializers.SerializerMethodField()
    history_document_url = serializers.SerializerMethodField()

    class Meta:
        model = ApprovalDocument
        fields = (
            "history_date",
            "history_document_url",
        )

    def get_history_date(self, obj):
        date_format_loc = timezone.localtime(obj.uploaded_date)
        history_date = date_format_loc.strftime("%d/%m/%Y %H:%M:%S.%f")

        return history_date

    def get_history_document_url(self, obj):
        # Todo: Change to secure file / document url
        url = obj._file.url
        return url


class ApprovalTypeSerializer(serializers.ModelSerializer):
    class Meta:
        model = ApprovalType
        fields = "__all__"<|MERGE_RESOLUTION|>--- conflicted
+++ resolved
@@ -2,7 +2,6 @@
 
 from django.conf import settings
 from django.utils import timezone
-from django.db.models import Value
 from ledger_api_client.ledger_models import EmailUserRO as EmailUser
 from rest_framework import serializers
 
@@ -13,24 +12,22 @@
     ApprovalType,
     ApprovalUserAction,
 )
+from leaseslicensing.components.competitive_processes.utils import (
+    get_competitive_process_geometries_for_map_component,
+)
 from leaseslicensing.components.invoicing.serializers import InvoicingDetailsSerializer
 from leaseslicensing.components.main.serializers import (
     CommunicationLogEntrySerializer,
     EmailUserSerializer,
 )
-from leaseslicensing.components.main.utils import (
-    get_secure_file_url,
-)
-from leaseslicensing.components.competitive_processes.utils import (
-    get_competitive_process_geometries_for_map_component,
-)
+from leaseslicensing.components.main.utils import get_secure_file_url
+from leaseslicensing.components.organisations.models import Organisation
+from leaseslicensing.components.organisations.serializers import OrganisationSerializer
 from leaseslicensing.components.proposals.models import ProposalApplicant
+from leaseslicensing.components.proposals.serializers import ProposalGisDataSerializer
 from leaseslicensing.components.proposals.utils import (
     get_proposal_geometries_for_map_component,
 )
-from leaseslicensing.components.organisations.models import Organisation
-from leaseslicensing.components.organisations.serializers import OrganisationSerializer
-from leaseslicensing.components.proposals.serializers import ProposalGisDataSerializer
 from leaseslicensing.components.users.serializers import UserSerializer
 from leaseslicensing.helpers import is_approver, is_assessor
 
@@ -170,19 +167,16 @@
     categories_list = serializers.ListField(
         source="current_proposal.categories_list", read_only=True
     )
-<<<<<<< HEAD
     invoicing_details = InvoicingDetailsSerializer(
         source="current_proposal.invoicing_details", read_only=True
     )
     current_proposal_processing_status = serializers.CharField(
         source="current_proposal.processing_status", read_only=True
     )
-=======
     approval_type = serializers.SerializerMethodField(read_only=True)
     approval_type_obj = serializers.SerializerMethodField(read_only=True)
     gis_data = serializers.SerializerMethodField(read_only=True)
     geometry_objs = serializers.SerializerMethodField(read_only=True)
->>>>>>> d0c3dc17
 
     class Meta:
         model = Approval
@@ -230,14 +224,11 @@
             "categories_list",
             "site_name",
             "record_management_number",
-<<<<<<< HEAD
             "invoicing_details",
-=======
             "approval_type",
             "approval_type_obj",
             "gis_data",
             "geometry_objs",
->>>>>>> d0c3dc17
         )
         # the serverSide functionality of datatables is such that only columns that have
         # field 'data' defined are requested from the serializer. We
