--- conflicted
+++ resolved
@@ -111,7 +111,9 @@
 
     def __str__(self):
         if self.ledger_organisation_name and self.ledger_organisation_abn:
-            return f"{self.ledger_organisation_name} (ABN: {self.ledger_organisation_abn})"
+            return (
+                f"{self.ledger_organisation_name} (ABN: {self.ledger_organisation_abn})"
+            )
         if self.ledger_organisation_name:
             return self.ledger_organisation_name
         return f"Ledger Organisation ID: {self.ledger_organisation_id})"
@@ -120,14 +122,20 @@
         self.ledger_organisation_name = self.ledger_organisation["organisation_name"]
         self.ledger_organisation_abn = self.ledger_organisation["organisation_abn"]
         if self.ledger_organisation["organisation_email"]:
-            self.ledger_organisation_email = self.ledger_organisation["organisation_email"]
+            self.ledger_organisation_email = self.ledger_organisation[
+                "organisation_email"
+            ]
         super().save(*args, **kwargs)
 
     @property
     def ledger_organisation(self):
-        logger.info(f"Retrieving organisation {self.ledger_organisation_id} from ledger.")
+        logger.info(
+            f"Retrieving organisation {self.ledger_organisation_id} from ledger."
+        )
         if self.ledger_organisation_id:
-            cache_key = settings.CACHE_KEY_LEDGER_ORGANISATION.format(self.ledger_organisation_id)
+            cache_key = settings.CACHE_KEY_LEDGER_ORGANISATION.format(
+                self.ledger_organisation_id
+            )
             organisation = cache.get(cache_key)
             if organisation is None:
                 organisation_response = get_organisation(self.ledger_organisation_id)
@@ -135,7 +143,10 @@
                     organisation = organisation_response["data"]
                     cache.set(cache_key, organisation, settings.CACHE_TIMEOUT_24_HOURS)
                 else:
-                    error_message = f"CRITICAL: Unable to retrieve organisation {self.ledger_organisation_id} from ledger."
+                    error_message = (
+                        "CRITICAL: Unable to retrieve organisation "
+                        f"{self.ledger_organisation_id} from ledger."
+                    )
                     logger.error(error_message)
                     raise UnableToRetrieveLedgerOrganisation(error_message)
             logger.info(f"Retrieved organisation {organisation} from ledger.")
@@ -659,35 +670,23 @@
 
     @property
     def name(self):
-<<<<<<< HEAD
-        return self.organisation_name
+        return self.ledger_organisation_name
 
     @property
     def abn(self):
-        return self.organisation_abn
-=======
-        return self.ledger_organisation_id.name
-
-    @property
-    def abn(self):
-        return self.ledger_organisation_id.abn
->>>>>>> bf3bc99e
+        return self.ledger_organisation_abn
 
     @property
     def address(self):
-        return self.ledger_organisation_id.postal_address
+        return self.ledger_organisation.postal_address
 
     @property
     def phone_number(self):
-        return self.ledger_organisation_id.phone_number
+        return self.ledger_organisation.phone_number
 
     @property
     def email(self):
-<<<<<<< HEAD
-        return self.organisation.organisation_email
-=======
-        return self.ledger_organisation_id.email
->>>>>>> bf3bc99e
+        return self.organisation.ledger_organisation_email
 
     @property
     def first_five(self):
@@ -713,7 +712,7 @@
                 contacts__user_role="organisation_admin",
             )
             .distinct()
-            .only("id", "organisation_name")
+            .only("id", "ledger_organisation_name")
         )
 
 
