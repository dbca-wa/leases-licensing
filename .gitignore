--- conflicted
+++ resolved
@@ -75,10 +75,7 @@
 target/
 .idea/
 
-<<<<<<< HEAD
-=======
 # VSCode
->>>>>>> 3ae0abbf
 .vscode/
 
 # Eclipse project files
