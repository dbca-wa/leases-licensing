# syntax = docker/dockerfile:1.2

# Prepare the base environment.
FROM ubuntu:22.04 as builder_base_oim_leaseslicensing

LABEL maintainer="asi@dbca.wa.gov.au"

ENV DEBIAN_FRONTEND=noninteractive \
	TZ=Australia/Perth \
	EMAIL_HOST="email.server" \
	DEFAULT_FROM_EMAIL='no-reply@dbca.wa.gov.au' \
	NOTIFICATION_EMAIL='none@none.com' \
	NON_PROD_EMAIL='none@none.com' \
	PRODUCTION_EMAIL=False \
	EMAIL_INSTANCE='DEV' \
	SECRET_KEY="ThisisNotRealKey" \
	SITE_PREFIX='lals-dev' \
	SITE_DOMAIN='dbca.wa.gov.au' \
	OSCAR_SHOP_NAME='Parks & Wildlife' \
	BPAY_ALLOWED=False \
	BRANCH=$BRANCH_ARG \
	REPO=$REPO_ARG \
	REPO_NO_DASH=$REPO_NO_DASH_ARG \
	POETRY_VERSION=1.2.1

# Use Australian Mirrors
RUN sed 's/archive.ubuntu.com/au.archive.ubuntu.com/g' /etc/apt/sources.list > /etc/apt/sourcesau.list && \
    mv /etc/apt/sourcesau.list /etc/apt/sources.list
# Use Australian Mirrors

<<<<<<< HEAD
RUN --mount=type=cache,target=/var/cache/apt apt-get update && \
    apt-get upgrade -y && \
    apt-get install --no-install-recommends -y \
    binutils \
    ca-certificates \
    cron \
    curl \
    gdal-bin \
    gcc \
    git \
    gunicorn \
    htop \
    libmagic-dev \
    libproj-dev \
    libpq-dev \
    libreoffice \
    libspatialindex-dev \
    mtr \
    patch \
    postgresql-client \
    python3-dev \
    python3-pip \
    python3-setuptools \
    rsyslog \
    sqlite3 \
    ssh \
    tzdata \
    vim \
    wget && \
    rm -rf /var/lib/apt/lists/* && \
    update-ca-certificates
=======
RUN apt-get clean
RUN apt-get update
RUN apt-get upgrade -y
RUN apt-get install --no-install-recommends -y curl wget git libmagic-dev gcc binutils libproj-dev gdal-bin
RUN apt-get -y install ca-certificates
RUN apt-get install --no-install-recommends -y sqlite3 vim postgresql-client ssh htop libspatialindex-dev
RUN apt-get install --no-install-recommends -y python3-setuptools python3-dev python3-pip tzdata libreoffice cron rsyslog
RUN apt-get install --no-install-recommends -y libpq-dev patch
RUN apt-get install --no-install-recommends -y postgresql-client mtr sudo

RUN update-ca-certificates
>>>>>>> a25c84d4

# install node 16
RUN touch install_node.sh && \
	curl -fsSL https://deb.nodesource.com/setup_16.x -o install_node.sh && \
	chmod +x install_node.sh && ./install_node.sh && \
	apt-get install -y nodejs && \
	ln -s /usr/bin/python3 /usr/bin/python && \
	pip install --upgrade pip

<<<<<<< HEAD
FROM builder_base_oim_leaseslicensing as python_dependencies_leaseslicensing
WORKDIR /app

COPY gunicorn.ini manage.py pyproject.toml poetry.lock ./
RUN pip install "poetry==$POETRY_VERSION" && \
    poetry config virtualenvs.create false && \
    poetry install --only main --no-interaction --no-ansi

# Patch also required on local environments after a venv rebuild
# (in local) patch /home/<username>/park-passes/.venv/lib/python3.8/site-packages/django/contrib/admin/migrations/0001_initial.py admin.patch.additional
#RUN patch /usr/local/lib/python3.8/dist-packages/django/contrib/admin/migrations/0001_initial.py /app/admin.patch.additional

FROM python_dependencies_leaseslicensing as collect_static_leaseslicensing
COPY leaseslicensing ./leaseslicensing
RUN touch /app/.env && \
    python manage.py collectstatic --no-input
=======
COPY cron /etc/cron.d/dockercron
COPY startup.sh /
COPY pre_startup.sh /
COPY ./timezone /etc/timezone
RUN chmod 0644 /etc/cron.d/dockercron
RUN crontab /etc/cron.d/dockercron
RUN touch /var/log/cron.log
RUN service cron start
RUN chmod 755 /startup.sh
RUN chmod +s /startup.sh
RUN chmod 755 /pre_startup.sh
RUN chmod +s /pre_startup.sh

RUN groupadd -g 5000 oim
RUN useradd -g 5000 -u 5000 oim -s /bin/bash -d /app
RUN usermod -a -G sudo oim

RUN echo "oim  ALL=(ALL)  NOPASSWD: /startup.sh" > /etc/sudoers.d/oim

RUN mkdir /app
RUN chown -R oim.oim /app
RUN mkdir /container-config/
RUN chown -R oim.oim /container-config/
COPY ./timezone /etc/timezone
RUN ln -snf /usr/share/zoneinfo/$TZ /etc/localtime && echo $TZ > /etc/timezone

WORKDIR /app
USER oim
ENV PATH=/app/.local/bin:$PATH
RUN pip install "poetry==$POETRY_VERSION"
#RUN poetry config virtualenvs.create false
COPY --chown=oim:oim pyproject.toml poetry.lock ./
RUN poetry install --only main --no-interaction --no-ansi
#RUN pip install --user pipenv

RUN ls -al /app/.cache/pypoetry/virtualenvs

COPY --chown=oim:oim leaseslicensing ./leaseslicensing
COPY --chown=oim:oim gunicorn.ini manage.py startup.sh ./
>>>>>>> a25c84d4

FROM collect_static_leaseslicensing as install_build_vue3_leaseslicensing
RUN cd /app/leaseslicensing/frontend/leaseslicensing ; npm ci --omit=dev && \
    cd /app/leaseslicensing/frontend/leaseslicensing ; npm run build

<<<<<<< HEAD

FROM install_build_vue3_leaseslicensing as configure_and_launch_leaseslicensing
COPY .git ./.git
COPY ./timezone /etc/timezone
RUN ln -snf /usr/share/zoneinfo/$TZ /etc/localtime && echo $TZ > /etc/timezone && \
    touch /app/rand_hash
COPY ./cron /etc/cron.d/dockercron
=======
RUN touch /app/.env
RUN poetry run python manage.py collectstatic --no-input
COPY --chown=oim:oim .git ./.git

>>>>>>> a25c84d4

RUN chmod 0644 /etc/cron.d/dockercron && \
    crontab /etc/cron.d/dockercron && \
    touch /var/log/cron.log && \
    service cron start

<<<<<<< HEAD
COPY ./startup.sh /
RUN chmod 755 /startup.sh
=======
RUN touch /app/rand_hash

>>>>>>> a25c84d4
EXPOSE 8080
HEALTHCHECK --interval=1m --timeout=5s --start-period=10s --retries=3 CMD ["wget", "-q", "-O", "-", "http://localhost:8080/"]
CMD ["/pre_startup.sh"]<|MERGE_RESOLUTION|>--- conflicted
+++ resolved
@@ -18,9 +18,6 @@
 	SITE_DOMAIN='dbca.wa.gov.au' \
 	OSCAR_SHOP_NAME='Parks & Wildlife' \
 	BPAY_ALLOWED=False \
-	BRANCH=$BRANCH_ARG \
-	REPO=$REPO_ARG \
-	REPO_NO_DASH=$REPO_NO_DASH_ARG \
 	POETRY_VERSION=1.2.1
 
 # Use Australian Mirrors
@@ -28,7 +25,6 @@
     mv /etc/apt/sourcesau.list /etc/apt/sources.list
 # Use Australian Mirrors
 
-<<<<<<< HEAD
 RUN --mount=type=cache,target=/var/cache/apt apt-get update && \
     apt-get upgrade -y && \
     apt-get install --no-install-recommends -y \
@@ -55,24 +51,12 @@
     rsyslog \
     sqlite3 \
     ssh \
+    sudo \
     tzdata \
     vim \
     wget && \
     rm -rf /var/lib/apt/lists/* && \
     update-ca-certificates
-=======
-RUN apt-get clean
-RUN apt-get update
-RUN apt-get upgrade -y
-RUN apt-get install --no-install-recommends -y curl wget git libmagic-dev gcc binutils libproj-dev gdal-bin
-RUN apt-get -y install ca-certificates
-RUN apt-get install --no-install-recommends -y sqlite3 vim postgresql-client ssh htop libspatialindex-dev
-RUN apt-get install --no-install-recommends -y python3-setuptools python3-dev python3-pip tzdata libreoffice cron rsyslog
-RUN apt-get install --no-install-recommends -y libpq-dev patch
-RUN apt-get install --no-install-recommends -y postgresql-client mtr sudo
-
-RUN update-ca-certificates
->>>>>>> a25c84d4
 
 # install node 16
 RUN touch install_node.sh && \
@@ -82,96 +66,54 @@
 	ln -s /usr/bin/python3 /usr/bin/python && \
 	pip install --upgrade pip
 
-<<<<<<< HEAD
+COPY cron /etc/cron.d/dockercron
+COPY startup.sh pre_startup.sh /
+COPY ./timezone /etc/timezone
+RUN chmod 0644 /etc/cron.d/dockercron && \
+	crontab /etc/cron.d/dockercron && \
+	touch /var/log/cron.log && \
+	service cron start && \
+	chmod 755 /startup.sh && \
+	chmod +s /startup.sh && \
+	chmod 755 /pre_startup.sh && \
+	chmod +s /pre_startup.sh && \
+    groupadd -g 5000 oim && \
+    useradd -g 5000 -u 5000 oim -s /bin/bash -d /app && \
+    usermod -a -G sudo oim && \
+    echo "oim  ALL=(ALL)  NOPASSWD: /startup.sh" > /etc/sudoers.d/oim && \
+	mkdir /app && \
+	chown -R oim.oim /app && \
+	mkdir /container-config/ && \
+	chown -R oim.oim /container-config/ && \
+	ln -snf /usr/share/zoneinfo/$TZ /etc/localtime && echo $TZ > /etc/timezone && \
+    touch /app/rand_hash
+
 FROM builder_base_oim_leaseslicensing as python_dependencies_leaseslicensing
 WORKDIR /app
+USER oim
+ENV PATH=/app/.local/bin:$PATH
+COPY --chown=oim:oim gunicorn.ini manage.py startup.sh pyproject.toml poetry.lock ./
+RUN pip install "poetry==$POETRY_VERSION" && \
+    poetry install --only main --no-interaction --no-ansi && \
+    ls -al /app/.cache/pypoetry/virtualenvs
 
-COPY gunicorn.ini manage.py pyproject.toml poetry.lock ./
-RUN pip install "poetry==$POETRY_VERSION" && \
-    poetry config virtualenvs.create false && \
-    poetry install --only main --no-interaction --no-ansi
+COPY --chown=oim:oim leaseslicensing ./leaseslicensing
+COPY --chown=oim:oim .git ./.git
 
 # Patch also required on local environments after a venv rebuild
 # (in local) patch /home/<username>/park-passes/.venv/lib/python3.8/site-packages/django/contrib/admin/migrations/0001_initial.py admin.patch.additional
 #RUN patch /usr/local/lib/python3.8/dist-packages/django/contrib/admin/migrations/0001_initial.py /app/admin.patch.additional
 
 FROM python_dependencies_leaseslicensing as collect_static_leaseslicensing
-COPY leaseslicensing ./leaseslicensing
 RUN touch /app/.env && \
-    python manage.py collectstatic --no-input
-=======
-COPY cron /etc/cron.d/dockercron
-COPY startup.sh /
-COPY pre_startup.sh /
-COPY ./timezone /etc/timezone
-RUN chmod 0644 /etc/cron.d/dockercron
-RUN crontab /etc/cron.d/dockercron
-RUN touch /var/log/cron.log
-RUN service cron start
-RUN chmod 755 /startup.sh
-RUN chmod +s /startup.sh
-RUN chmod 755 /pre_startup.sh
-RUN chmod +s /pre_startup.sh
-
-RUN groupadd -g 5000 oim
-RUN useradd -g 5000 -u 5000 oim -s /bin/bash -d /app
-RUN usermod -a -G sudo oim
-
-RUN echo "oim  ALL=(ALL)  NOPASSWD: /startup.sh" > /etc/sudoers.d/oim
-
-RUN mkdir /app
-RUN chown -R oim.oim /app
-RUN mkdir /container-config/
-RUN chown -R oim.oim /container-config/
-COPY ./timezone /etc/timezone
-RUN ln -snf /usr/share/zoneinfo/$TZ /etc/localtime && echo $TZ > /etc/timezone
-
-WORKDIR /app
-USER oim
-ENV PATH=/app/.local/bin:$PATH
-RUN pip install "poetry==$POETRY_VERSION"
-#RUN poetry config virtualenvs.create false
-COPY --chown=oim:oim pyproject.toml poetry.lock ./
-RUN poetry install --only main --no-interaction --no-ansi
-#RUN pip install --user pipenv
-
-RUN ls -al /app/.cache/pypoetry/virtualenvs
-
-COPY --chown=oim:oim leaseslicensing ./leaseslicensing
-COPY --chown=oim:oim gunicorn.ini manage.py startup.sh ./
->>>>>>> a25c84d4
+    poetry run python manage.py collectstatic --no-input
 
 FROM collect_static_leaseslicensing as install_build_vue3_leaseslicensing
 RUN cd /app/leaseslicensing/frontend/leaseslicensing ; npm ci --omit=dev && \
     cd /app/leaseslicensing/frontend/leaseslicensing ; npm run build
 
-<<<<<<< HEAD
+FROM install_build_vue3_leaseslicensing as launch_leaseslicensing
 
-FROM install_build_vue3_leaseslicensing as configure_and_launch_leaseslicensing
-COPY .git ./.git
-COPY ./timezone /etc/timezone
-RUN ln -snf /usr/share/zoneinfo/$TZ /etc/localtime && echo $TZ > /etc/timezone && \
-    touch /app/rand_hash
-COPY ./cron /etc/cron.d/dockercron
-=======
-RUN touch /app/.env
-RUN poetry run python manage.py collectstatic --no-input
-COPY --chown=oim:oim .git ./.git
-
->>>>>>> a25c84d4
-
-RUN chmod 0644 /etc/cron.d/dockercron && \
-    crontab /etc/cron.d/dockercron && \
-    touch /var/log/cron.log && \
-    service cron start
-
-<<<<<<< HEAD
-COPY ./startup.sh /
-RUN chmod 755 /startup.sh
-=======
-RUN touch /app/rand_hash
-
->>>>>>> a25c84d4
 EXPOSE 8080
 HEALTHCHECK --interval=1m --timeout=5s --start-period=10s --retries=3 CMD ["wget", "-q", "-O", "-", "http://localhost:8080/"]
 CMD ["/pre_startup.sh"]