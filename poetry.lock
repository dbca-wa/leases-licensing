[[package]]
name = "appnope"
version = "0.1.3"
description = "Disable App Nap on macOS >= 10.9"
category = "dev"
optional = false
python-versions = "*"

[[package]]
name = "asgiref"
version = "3.7.2"
description = "ASGI specs, helper code, and adapters"
category = "main"
optional = false
python-versions = ">=3.7"

[package.dependencies]
typing-extensions = {version = ">=4", markers = "python_version < \"3.11\""}

[package.extras]
tests = ["pytest", "pytest-asyncio", "mypy (>=0.800)"]

[[package]]
name = "astroid"
version = "2.11.7"
description = "An abstract syntax tree for Python with inference support."
category = "dev"
optional = false
python-versions = ">=3.6.2"

[package.dependencies]
lazy-object-proxy = ">=1.4.0"
typing-extensions = {version = ">=3.10", markers = "python_version < \"3.10\""}
wrapt = ">=1.11,<2"

[[package]]
name = "asttokens"
version = "2.2.1"
description = "Annotate AST trees with source code positions"
category = "dev"
optional = false
python-versions = "*"

[package.dependencies]
six = "*"

[package.extras]
test = ["astroid", "pytest"]

[[package]]
name = "attrs"
version = "23.1.0"
description = "Classes Without Boilerplate"
category = "main"
optional = false
python-versions = ">=3.7"

[package.extras]
cov = ["attrs[tests]", "coverage[toml] (>=5.3)"]
dev = ["attrs[docs,tests]", "pre-commit"]
docs = ["furo", "myst-parser", "sphinx", "sphinx-notfound-page", "sphinxcontrib-towncrier", "towncrier", "zope-interface"]
tests = ["attrs[tests-no-zope]", "zope-interface"]
tests-no-zope = ["cloudpickle", "hypothesis", "mypy (>=1.1.1)", "pympler", "pytest (>=4.3.0)", "pytest-mypy-plugins", "pytest-xdist[psutil]"]

[[package]]
name = "autopep8"
version = "1.6.0"
description = "A tool that automatically formats Python code to conform to the PEP 8 style guide"
category = "dev"
optional = false
python-versions = "*"

[package.dependencies]
pycodestyle = ">=2.8.0"
toml = "*"

[[package]]
name = "Babel"
version = "2.10.1"
description = "Internationalization utilities"
category = "main"
optional = false
python-versions = ">=3.6"

[package.dependencies]
pytz = ">=2015.7"

[[package]]
name = "backcall"
version = "0.2.0"
description = "Specifications for callback functions passed in to an API"
category = "dev"
optional = false
python-versions = "*"

[[package]]
name = "black"
version = "22.3.0"
description = "The uncompromising code formatter."
category = "dev"
optional = false
python-versions = ">=3.6.2"

[package.dependencies]
click = ">=8.0.0"
mypy-extensions = ">=0.4.3"
pathspec = ">=0.9.0"
platformdirs = ">=2"
tomli = {version = ">=1.1.0", markers = "python_version < \"3.11\""}
typing-extensions = {version = ">=3.10.0.0", markers = "python_version < \"3.10\""}

[package.extras]
colorama = ["colorama (>=0.4.3)"]
d = ["aiohttp (>=3.7.4)"]
jupyter = ["ipython (>=7.8.0)", "tokenize-rt (>=3.2.0)"]
uvloop = ["uvloop (>=0.15.2)"]

[[package]]
name = "certifi"
version = "2023.5.7"
description = "Python package for providing Mozilla's CA Bundle."
category = "main"
optional = false
python-versions = ">=3.6"

[[package]]
name = "chardet"
version = "3.0.4"
description = "Universal encoding detector for Python 2 and 3"
category = "main"
optional = false
python-versions = "*"

[[package]]
name = "click"
version = "8.1.3"
description = "Composable command line interface toolkit"
category = "main"
optional = false
python-versions = ">=3.7"

[package.dependencies]
colorama = {version = "*", markers = "platform_system == \"Windows\""}

[[package]]
name = "click-plugins"
version = "1.1.1"
description = "An extension module for click to enable registering CLI commands via setuptools entry-points."
category = "main"
optional = false
python-versions = "*"

[package.dependencies]
click = ">=4.0"

[package.extras]
dev = ["pytest (>=3.6)", "pytest-cov", "wheel", "coveralls"]

[[package]]
name = "cligj"
version = "0.7.2"
description = "Click params for commmand line interfaces to GeoJSON"
category = "main"
optional = false
python-versions = ">=2.7, !=3.0.*, !=3.1.*, !=3.2.*, <4"

[package.dependencies]
click = ">=4.0"

[package.extras]
test = ["pytest-cov"]

[[package]]
name = "colorama"
version = "0.4.6"
description = "Cross-platform colored terminal text."
category = "main"
optional = false
python-versions = "!=3.0.*,!=3.1.*,!=3.2.*,!=3.3.*,!=3.4.*,!=3.5.*,!=3.6.*,>=2.7"

[[package]]
name = "dbca-utils"
version = "1.1.1"
description = "Utilities for Django/Python apps"
category = "main"
optional = false
python-versions = "*"
develop = false

[package.dependencies]
Django = ">=2.1"
requests = "*"

[package.source]
type = "git"
url = "https://github.com/dbca-wa/dbca-utils.git"
reference = "1.1.1"
resolved_reference = "2c1c491ff97110aa3a470b388d5bcdfebb8a9cde"

[[package]]
name = "decorator"
version = "5.1.1"
description = "Decorators for Humans"
category = "dev"
optional = false
python-versions = ">=3.5"

[[package]]
name = "diff-match-patch"
version = "20230430"
description = "Diff Match and Patch"
category = "main"
optional = false
python-versions = ">=3.7"

[package.extras]
dev = ["attribution (==1.6.2)", "black (==23.3.0)", "flit (==3.8.0)", "mypy (==1.2.0)", "ufmt (==2.1.0)", "usort (==1.0.6)"]

[[package]]
name = "dill"
version = "0.3.6"
description = "serialize all of python"
category = "dev"
optional = false
python-versions = ">=3.7"

[package.extras]
graph = ["objgraph (>=1.7.2)"]

[[package]]
name = "dj-database-url"
version = "0.5.0"
description = "Use Database URLs in your Django Application."
category = "main"
optional = false
python-versions = "*"

[[package]]
name = "Django"
version = "3.2.18"
description = "A high-level Python Web framework that encourages rapid development and clean, pragmatic design."
category = "main"
optional = false
python-versions = ">=3.6"

[package.dependencies]
asgiref = ">=3.3.2,<4"
pytz = "*"
sqlparse = ">=0.2.2"

[package.extras]
argon2 = ["argon2-cffi (>=19.1.0)"]
bcrypt = ["bcrypt"]

[[package]]
name = "django-ckeditor"
version = "6.4.0"
description = "Django admin CKEditor integration."
category = "main"
optional = false
python-versions = ">=3.8"

[package.dependencies]
Django = ">=3.2"
django-js-asset = ">=1.2.2"

[[package]]
name = "django-common-helpers"
version = "0.9.2"
description = "Common things every Django app needs!"
category = "main"
optional = false
python-versions = "*"

[package.dependencies]
Django = ">=1.8.0"

[[package]]
name = "django-confy"
version = "1.0.4"
description = "Django project configuration helpers"
category = "main"
optional = false
python-versions = "*"

[[package]]
name = "django-countries"
version = "7.3.2"
description = "Provides a country field for Django models."
category = "main"
optional = false
python-versions = "*"

[package.dependencies]
typing-extensions = "*"

[package.extras]
dev = ["tox", "black", "django", "pytest", "pytest-django", "djangorestframework", "graphene-django"]
maintainer = ["transifex-client", "zest.releaser", "django"]
pyuca = ["pyuca"]
test = ["pytest", "pytest-django", "pytest-cov", "djangorestframework", "graphene-django"]

[[package]]
name = "django-cron"
version = "0.5.1"
description = "Running python crons in a Django project"
category = "main"
optional = false
python-versions = "*"

[package.dependencies]
Django = ">=1.8.0"
django-common-helpers = ">=0.6.4"

[[package]]
name = "django-debug-toolbar"
version = "3.8.1"
description = "A configurable set of panels that display various debug information about the current request/response."
category = "dev"
optional = false
python-versions = ">=3.7"

[package.dependencies]
django = ">=3.2.4"
sqlparse = ">=0.2"

[[package]]
name = "django-dirtyfields"
version = "1.8.1"
description = "Tracking dirty fields on a Django model instance."
category = "main"
optional = false
python-versions = ">=3.7"

[package.dependencies]
Django = ">=1.11"

[[package]]
name = "django-extensions"
version = "3.1.5"
description = "Extensions for Django"
category = "main"
optional = false
python-versions = ">=3.6"

[package.dependencies]
Django = ">=2.2"

[[package]]
name = "django-js-asset"
version = "2.0.0"
description = "script tag with additional attributes for django.forms.Media"
category = "main"
optional = false
python-versions = ">=3.6"

[package.dependencies]
Django = ">=2.2"

[package.extras]
tests = ["coverage"]

[[package]]
name = "django-media-serv"
version = "1.2"
description = "Django Media Serv"
category = "main"
optional = false
python-versions = "*"
develop = false

[package.source]
type = "git"
url = "https://github.com/dbca-wa/django-media-serv.git"
reference = "main"
resolved_reference = "d707a340e83a47f4c076f455c9028c1053b5770d"

[[package]]
name = "django-phonenumber-field"
version = "6.1.0"
description = "An international phone number field for django models."
category = "main"
optional = false
python-versions = ">=3.7"

[package.dependencies]
Django = ">=2.2"

[package.extras]
phonenumbers = ["phonenumbers (>=7.0.2)"]
phonenumberslite = ["phonenumberslite (>=7.0.2)"]

[[package]]
name = "django-reversion"
version = "5.0.0"
description = "An extension to the Django web framework that provides version control for model instances."
category = "main"
optional = false
python-versions = ">=3.7"

[package.dependencies]
django = ">=2.0"

[[package]]
name = "django-reversion-compare"
version = "0.15.0"
description = "history compare for django-reversion"
category = "main"
optional = false
python-versions = ">=3.7,<4.0.0"

[package.dependencies]
diff-match-patch = "*"
django-reversion = "*"

[[package]]
name = "django-utils-six"
version = "2.0"
description = "Forward compatibility django.utils.six for Django 3"
category = "main"
optional = false
python-versions = ">=3.6,<4.0"

[[package]]
name = "django-widget-tweaks"
version = "1.4.12"
description = "Tweak the form field rendering in templates, not in python-level form definitions."
category = "main"
optional = false
python-versions = ">=3.7"

[[package]]
name = "djangorestframework"
version = "3.13.1"
description = "Web APIs for Django, made easy."
category = "main"
optional = false
python-versions = ">=3.6"

[package.dependencies]
django = ">=2.2"
pytz = "*"

[[package]]
name = "djangorestframework-datatables"
version = "0.7.0"
description = "Seamless integration between Django REST framework and Datatables (https://datatables.net)"
category = "main"
optional = false
python-versions = "*"

[package.dependencies]
djangorestframework = ">=3.7.0"
pytz = "*"

[[package]]
name = "djangorestframework-gis"
version = "1.0"
description = "Geographic add-ons for Django Rest Framework"
category = "main"
optional = false
python-versions = "*"

[package.dependencies]
djangorestframework = "*"

[[package]]
name = "et-xmlfile"
version = "1.1.0"
description = "An implementation of lxml.xmlfile for the standard library"
category = "main"
optional = false
python-versions = ">=3.6"

[[package]]
name = "executing"
version = "1.2.0"
description = "Get the currently executing AST node of a frame, and other information"
category = "dev"
optional = false
python-versions = "*"

[package.extras]
tests = ["asttokens", "pytest", "littleutils", "rich"]

[[package]]
<<<<<<< HEAD
name = "fiona"
=======
name = "Fiona"
>>>>>>> 87c3cce0
version = "1.9.4.post1"
description = "Fiona reads and writes spatial data files"
category = "main"
optional = false
python-versions = ">=3.7"

[package.dependencies]
attrs = ">=19.2.0"
certifi = "*"
click = ">=8.0,<9.0"
click-plugins = ">=1.0"
cligj = ">=0.5"
importlib-metadata = {version = "*", markers = "python_version < \"3.10\""}
six = "*"

[package.extras]
all = ["fiona"]
calc = ["shapely"]
s3 = ["boto3 (>=1.3.1)"]
test = ["fiona", "pytest (>=7)", "pytest-cov", "pytz"]

[[package]]
name = "flake8"
version = "4.0.1"
description = "the modular source code checker: pep8 pyflakes and co"
category = "dev"
optional = false
python-versions = ">=3.6"

[package.dependencies]
mccabe = ">=0.6.0,<0.7.0"
pycodestyle = ">=2.8.0,<2.9.0"
pyflakes = ">=2.4.0,<2.5.0"

[[package]]
name = "geojson"
version = "2.5.0"
description = "Python bindings and utilities for GeoJSON"
category = "main"
optional = false
python-versions = "*"

[[package]]
name = "geopandas"
version = "0.12.2"
description = "Geographic pandas extensions"
category = "main"
optional = false
python-versions = ">=3.8"

[package.dependencies]
fiona = ">=1.8"
packaging = "*"
pandas = ">=1.0.0"
pyproj = ">=2.6.1.post1"
shapely = ">=1.7"

[[package]]
name = "gunicorn"
version = "19.10.0"
description = "WSGI HTTP Server for UNIX"
category = "main"
optional = false
python-versions = ">=2.6, !=3.0.*, !=3.1.*"

[package.extras]
eventlet = ["eventlet (>=0.9.7)"]
gevent = ["gevent (>=0.13)"]
tornado = ["tornado (>=0.2)"]

[[package]]
name = "idna"
version = "2.8"
description = "Internationalized Domain Names in Applications (IDNA)"
category = "main"
optional = false
python-versions = ">=2.7, !=3.0.*, !=3.1.*, !=3.2.*, !=3.3.*"

[[package]]
name = "importlib-metadata"
version = "6.6.0"
description = "Read metadata from Python packages"
category = "main"
optional = false
python-versions = ">=3.7"

[package.dependencies]
zipp = ">=0.5"

[package.extras]
docs = ["sphinx (>=3.5)", "jaraco.packaging (>=9)", "rst.linker (>=1.9)", "furo", "sphinx-lint", "jaraco.tidelift (>=1.4)"]
perf = ["ipython"]
testing = ["pytest (>=6)", "pytest-checkdocs (>=2.4)", "flake8 (<5)", "pytest-cov", "pytest-enabler (>=1.3)", "packaging", "pyfakefs", "flufl.flake8", "pytest-perf (>=0.9.2)", "pytest-black (>=0.3.7)", "pytest-mypy (>=0.9.1)", "pytest-flake8", "importlib-resources (>=1.3)"]

[[package]]
name = "ipdb"
version = "0.13.13"
description = "IPython-enabled pdb"
category = "dev"
optional = false
python-versions = ">=2.7, !=3.0.*, !=3.1.*, !=3.2.*, !=3.3.*"

[package.dependencies]
decorator = {version = "*", markers = "python_version > \"3.6\" and python_version < \"3.11\" or python_version >= \"3.11\""}
ipython = {version = ">=7.31.1", markers = "python_version > \"3.6\" and python_version < \"3.11\" or python_version >= \"3.11\""}
tomli = {version = "*", markers = "python_version > \"3.6\" and python_version < \"3.11\""}

[[package]]
name = "ipython"
version = "8.12.2"
description = "IPython: Productive Interactive Computing"
category = "dev"
optional = false
python-versions = ">=3.8"

[package.dependencies]
appnope = {version = "*", markers = "sys_platform == \"darwin\""}
backcall = "*"
colorama = {version = "*", markers = "sys_platform == \"win32\""}
decorator = "*"
jedi = ">=0.16"
matplotlib-inline = "*"
pexpect = {version = ">4.3", markers = "sys_platform != \"win32\""}
pickleshare = "*"
prompt-toolkit = ">=3.0.30,<3.0.37 || >3.0.37,<3.1.0"
pygments = ">=2.4.0"
stack-data = "*"
traitlets = ">=5"
typing-extensions = {version = "*", markers = "python_version < \"3.10\""}

[package.extras]
all = ["black", "ipykernel", "setuptools (>=18.5)", "sphinx (>=1.3)", "sphinx-rtd-theme", "docrepr", "matplotlib", "stack-data", "pytest (<7)", "typing-extensions", "pytest (<7.1)", "pytest-asyncio", "testpath", "nbconvert", "nbformat", "ipywidgets", "notebook", "ipyparallel", "qtconsole", "curio", "matplotlib (!=3.2.0)", "numpy (>=1.21)", "pandas", "trio"]
black = ["black"]
doc = ["ipykernel", "setuptools (>=18.5)", "sphinx (>=1.3)", "sphinx-rtd-theme", "docrepr", "matplotlib", "stack-data", "pytest (<7)", "typing-extensions", "pytest (<7.1)", "pytest-asyncio", "testpath"]
kernel = ["ipykernel"]
nbconvert = ["nbconvert"]
nbformat = ["nbformat"]
notebook = ["ipywidgets", "notebook"]
parallel = ["ipyparallel"]
qtconsole = ["qtconsole"]
test = ["pytest (<7.1)", "pytest-asyncio", "testpath"]
<<<<<<< HEAD
test_extra = ["pytest (<7.1)", "pytest-asyncio", "testpath", "curio", "matplotlib (!=3.2.0)", "nbformat", "numpy (>=1.21)", "pandas", "trio"]
=======
test_extra = ["curio", "matplotlib (!=3.2.0)", "nbformat", "numpy (>=1.21)", "pandas", "pytest (<7.1)", "pytest-asyncio", "testpath", "trio"]
>>>>>>> 87c3cce0

[[package]]
name = "isort"
version = "5.12.0"
description = "A Python utility / library to sort Python imports."
category = "dev"
optional = false
python-versions = ">=3.8.0"

[package.extras]
colors = ["colorama (>=0.4.3)"]
requirements-deprecated-finder = ["pip-api", "pipreqs"]
pipfile-deprecated-finder = ["pip-shims (>=0.5.2)", "pipreqs", "requirementslib"]
plugins = ["setuptools"]

[[package]]
name = "jedi"
version = "0.18.2"
description = "An autocompletion tool for Python that can be used for text editors."
category = "dev"
optional = false
python-versions = ">=3.6"

[package.dependencies]
parso = ">=0.8.0,<0.9.0"

[package.extras]
docs = ["Jinja2 (==2.11.3)", "MarkupSafe (==1.1.1)", "Pygments (==2.8.1)", "alabaster (==0.7.12)", "babel (==2.9.1)", "chardet (==4.0.0)", "commonmark (==0.8.1)", "docutils (==0.17.1)", "future (==0.18.2)", "idna (==2.10)", "imagesize (==1.2.0)", "mock (==1.0.1)", "packaging (==20.9)", "pyparsing (==2.4.7)", "pytz (==2021.1)", "readthedocs-sphinx-ext (==2.1.4)", "recommonmark (==0.5.0)", "requests (==2.25.1)", "six (==1.15.0)", "snowballstemmer (==2.1.0)", "sphinx-rtd-theme (==0.4.3)", "sphinx (==1.8.5)", "sphinxcontrib-serializinghtml (==1.1.4)", "sphinxcontrib-websupport (==1.2.4)", "urllib3 (==1.26.4)"]
qa = ["flake8 (==3.8.3)", "mypy (==0.782)"]
testing = ["Django (<3.1)", "attrs", "colorama", "docopt", "pytest (<7.0.0)"]

[[package]]
name = "lazy-object-proxy"
version = "1.9.0"
description = "A fast and thorough lazy object proxy."
category = "dev"
optional = false
python-versions = ">=3.7"

[[package]]
name = "ledger-api-client"
version = "1.21"
description = "Ledger API Client"
category = "main"
optional = false
python-versions = "*"
develop = false

[package.source]
type = "git"
url = "https://github.com/dbca-wa/ledger_api_client.git"
reference = "HEAD"
resolved_reference = "122c78f1ef39333cb3b9c211fb4cc2d705d7d3de"

[[package]]
name = "lxml"
version = "4.9.2"
description = "Powerful and Pythonic XML processing library combining libxml2/libxslt with the ElementTree API."
category = "main"
optional = false
python-versions = ">=2.7, !=3.0.*, !=3.1.*, !=3.2.*, !=3.3.*, != 3.4.*"

[package.extras]
cssselect = ["cssselect (>=0.7)"]
html5 = ["html5lib"]
htmlsoup = ["beautifulsoup4"]
source = ["Cython (>=0.29.7)"]

[[package]]
name = "matplotlib-inline"
version = "0.1.6"
description = "Inline Matplotlib backend for Jupyter"
category = "dev"
optional = false
python-versions = ">=3.5"

[package.dependencies]
traitlets = "*"

[[package]]
name = "mccabe"
version = "0.6.1"
description = "McCabe checker, plugin for flake8"
category = "dev"
optional = false
python-versions = "*"

[[package]]
name = "mypy-extensions"
version = "1.0.0"
description = "Type system extensions for programs checked with the mypy type checker."
category = "dev"
optional = false
python-versions = ">=3.5"

[[package]]
name = "numpy"
version = "1.24.3"
description = "Fundamental package for array computing in Python"
category = "main"
optional = false
python-versions = ">=3.8"

[[package]]
name = "openpyxl"
version = "3.0.9"
description = "A Python library to read/write Excel 2010 xlsx/xlsm files"
category = "main"
optional = false
python-versions = ">=3.6"

[package.dependencies]
et-xmlfile = "*"

[[package]]
name = "packaging"
version = "23.1"
description = "Core utilities for Python packages"
category = "main"
optional = false
python-versions = ">=3.7"

[[package]]
name = "pandas"
version = "1.5.2"
description = "Powerful data structures for data analysis, time series, and statistics"
category = "main"
optional = false
python-versions = ">=3.8"

[package.dependencies]
numpy = [
    {version = ">=1.20.3", markers = "python_version < \"3.10\""},
    {version = ">=1.21.0", markers = "python_version >= \"3.10\""},
    {version = ">=1.23.2", markers = "python_version >= \"3.11\""},
]
python-dateutil = ">=2.8.1"
pytz = ">=2020.1"

[package.extras]
test = ["hypothesis (>=5.5.3)", "pytest (>=6.0)", "pytest-xdist (>=1.31)"]

[[package]]
name = "parso"
version = "0.8.3"
description = "A Python Parser"
category = "dev"
optional = false
python-versions = ">=3.6"

[package.extras]
qa = ["flake8 (==3.8.3)", "mypy (==0.782)"]
testing = ["docopt", "pytest (<6.0.0)"]

[[package]]
name = "pathspec"
version = "0.11.1"
description = "Utility library for gitignore style pattern matching of file paths."
category = "dev"
optional = false
python-versions = ">=3.7"

[[package]]
name = "pexpect"
version = "4.8.0"
description = "Pexpect allows easy control of interactive console applications."
category = "dev"
optional = false
python-versions = "*"

[package.dependencies]
ptyprocess = ">=0.5"

[[package]]
name = "phonenumbers"
version = "8.12.48"
description = "Python version of Google's common library for parsing, formatting, storing and validating international phone numbers."
category = "main"
optional = false
python-versions = "*"

[[package]]
name = "pickleshare"
version = "0.7.5"
description = "Tiny 'shelve'-like database with concurrency support"
category = "dev"
optional = false
python-versions = "*"

[[package]]
<<<<<<< HEAD
name = "pillow"
=======
name = "Pillow"
>>>>>>> 87c3cce0
version = "9.5.0"
description = "Python Imaging Library (Fork)"
category = "main"
optional = false
python-versions = ">=3.7"

[package.extras]
docs = ["furo", "olefile", "sphinx (>=2.4)", "sphinx-copybutton", "sphinx-inline-tabs", "sphinx-removed-in", "sphinxext-opengraph"]
tests = ["check-manifest", "coverage", "defusedxml", "markdown2", "olefile", "packaging", "pyroma", "pytest", "pytest-cov", "pytest-timeout"]

[[package]]
name = "platformdirs"
version = "3.5.1"
description = "A small Python package for determining appropriate platform-specific dirs, e.g. a \"user data dir\"."
category = "dev"
optional = false
python-versions = ">=3.7"

[package.extras]
docs = ["furo (>=2023.3.27)", "proselint (>=0.13)", "sphinx (>=6.2.1)", "sphinx-autodoc-typehints (>=1.23,!=1.23.4)"]
test = ["appdirs (==1.4.4)", "covdefaults (>=2.3)", "pytest (>=7.3.1)", "pytest-cov (>=4)", "pytest-mock (>=3.10)"]

[[package]]
name = "prompt-toolkit"
version = "3.0.38"
description = "Library for building powerful interactive command lines in Python"
category = "dev"
optional = false
python-versions = ">=3.7.0"

[package.dependencies]
wcwidth = "*"

[[package]]
name = "psycopg2-binary"
version = "2.8.5"
description = "psycopg2 - Python-PostgreSQL Database Adapter"
category = "main"
optional = false
python-versions = ">=2.7,!=3.0.*,!=3.1.*,!=3.2.*,!=3.3.*"

[[package]]
name = "ptyprocess"
version = "0.7.0"
description = "Run a subprocess in a pseudo terminal"
category = "dev"
optional = false
python-versions = "*"

[[package]]
name = "pure-eval"
version = "0.2.2"
description = "Safely evaluate AST nodes without side effects"
category = "dev"
optional = false
python-versions = "*"

[package.extras]
tests = ["pytest"]

[[package]]
name = "pycodestyle"
version = "2.8.0"
description = "Python style guide checker"
category = "dev"
optional = false
python-versions = ">=2.7, !=3.0.*, !=3.1.*, !=3.2.*, !=3.3.*, !=3.4.*"

[[package]]
name = "pyflakes"
version = "2.4.0"
description = "passive checker of Python programs"
category = "dev"
optional = false
python-versions = ">=2.7, !=3.0.*, !=3.1.*, !=3.2.*, !=3.3.*"

[[package]]
<<<<<<< HEAD
name = "pygments"
=======
name = "Pygments"
>>>>>>> 87c3cce0
version = "2.15.1"
description = "Pygments is a syntax highlighting package written in Python."
category = "dev"
optional = false
python-versions = ">=3.7"

[package.extras]
plugins = ["importlib-metadata"]

[[package]]
name = "pylint"
version = "2.13.8"
description = "python code static checker"
category = "dev"
optional = false
python-versions = ">=3.6.2"

[package.dependencies]
astroid = ">=2.11.3,<=2.12.0-dev0"
colorama = {version = "*", markers = "sys_platform == \"win32\""}
dill = ">=0.2"
isort = ">=4.2.5,<6"
mccabe = ">=0.6,<0.8"
platformdirs = ">=2.2.0"
tomli = {version = ">=1.1.0", markers = "python_version < \"3.11\""}
typing-extensions = {version = ">=3.10.0", markers = "python_version < \"3.10\""}

[package.extras]
testutil = ["gitpython (>3)"]

[[package]]
name = "pyproj"
version = "3.5.0"
description = "Python interface to PROJ (cartographic projections and coordinate transformations library)"
category = "main"
optional = false
python-versions = ">=3.8"

[package.dependencies]
certifi = "*"

[[package]]
name = "python-dateutil"
version = "2.8.2"
description = "Extensions to the standard Python datetime module"
category = "main"
optional = false
python-versions = "!=3.0.*,!=3.1.*,!=3.2.*,>=2.7"

[package.dependencies]
six = ">=1.5"

[[package]]
name = "python-docx"
version = "0.8.11"
description = "Create and update Microsoft Word .docx files."
category = "main"
optional = false
python-versions = "*"

[package.dependencies]
lxml = ">=2.3.2"

[[package]]
name = "pytz"
version = "2020.1"
description = "World timezone definitions, modern and historical"
category = "main"
optional = false
python-versions = "*"

[[package]]
name = "reportlab"
version = "3.5.55"
description = "The Reportlab Toolkit"
category = "main"
optional = false
python-versions = "*"

[package.dependencies]
pillow = ">=4.0.0"

[[package]]
name = "requests"
version = "2.22.0"
description = "Python HTTP for Humans."
category = "main"
optional = false
python-versions = ">=2.7, !=3.0.*, !=3.1.*, !=3.2.*, !=3.3.*, !=3.4.*"

[package.dependencies]
certifi = ">=2017.4.17"
chardet = ">=3.0.2,<3.1.0"
idna = ">=2.5,<2.9"
urllib3 = ">=1.21.1,<1.25.0 || >1.25.0,<1.25.1 || >1.25.1,<1.26"

[package.extras]
security = ["pyOpenSSL (>=0.14)", "cryptography (>=1.3.4)", "idna (>=2.0.0)"]
socks = ["PySocks (>=1.5.6,!=1.5.7)", "win-inet-pton"]

[[package]]
name = "shapely"
version = "2.0.1"
description = "Manipulation and analysis of geometric objects"
category = "main"
optional = false
python-versions = ">=3.7"

[package.dependencies]
numpy = ">=1.14"

[package.extras]
docs = ["numpydoc (>=1.1.0,<1.2.0)", "matplotlib", "sphinx", "sphinx-book-theme", "sphinx-remove-toctrees"]
test = ["pytest", "pytest-cov"]

[[package]]
name = "six"
version = "1.14.0"
description = "Python 2 and 3 compatibility utilities"
category = "main"
optional = false
python-versions = ">=2.7, !=3.0.*, !=3.1.*, !=3.2.*"

[[package]]
name = "sqlparse"
version = "0.4.4"
description = "A non-validating SQL parser."
category = "main"
optional = false
python-versions = ">=3.5"

[package.extras]
dev = ["build", "flake8"]
doc = ["sphinx"]
test = ["pytest", "pytest-cov"]

[[package]]
name = "stack-data"
version = "0.6.2"
description = "Extract data from python stack frames and tracebacks for informative displays"
category = "dev"
optional = false
python-versions = "*"

[package.dependencies]
asttokens = ">=2.1.0"
executing = ">=1.2.0"
pure-eval = "*"

[package.extras]
tests = ["pytest", "typeguard", "pygments", "littleutils", "cython"]

[[package]]
name = "toml"
version = "0.10.2"
description = "Python Library for Tom's Obvious, Minimal Language"
category = "dev"
optional = false
python-versions = ">=2.6, !=3.0.*, !=3.1.*, !=3.2.*"

[[package]]
name = "tomli"
version = "2.0.1"
description = "A lil' TOML parser"
category = "dev"
optional = false
python-versions = ">=3.7"

[[package]]
name = "traitlets"
version = "5.9.0"
description = "Traitlets Python configuration system"
category = "dev"
optional = false
python-versions = ">=3.7"

[package.extras]
docs = ["myst-parser", "pydata-sphinx-theme", "sphinx"]
test = ["argcomplete (>=2.0)", "pre-commit", "pytest", "pytest-mock"]

[[package]]
name = "typing-extensions"
version = "4.6.2"
description = "Backported and Experimental Type Hints for Python 3.7+"
category = "main"
optional = false
python-versions = ">=3.7"

[[package]]
name = "urllib3"
version = "1.25.11"
description = "HTTP library with thread-safe connection pooling, file post, and more."
category = "main"
optional = false
python-versions = ">=2.7, !=3.0.*, !=3.1.*, !=3.2.*, !=3.3.*, !=3.4.*, <4"

[package.extras]
brotli = ["brotlipy (>=0.6.0)"]
secure = ["pyOpenSSL (>=0.14)", "cryptography (>=1.3.4)", "idna (>=2.0.0)", "certifi", "ipaddress"]
socks = ["PySocks (>=1.5.6,!=1.5.7,<2.0)"]

[[package]]
name = "wcwidth"
version = "0.2.6"
description = "Measures the displayed width of unicode strings in a terminal"
category = "dev"
optional = false
python-versions = "*"

[[package]]
name = "webtemplate-dbca"
version = "2.0.7"
description = "Base HTML templates for DBCA Django projects"
category = "main"
optional = false
python-versions = "*"
develop = false

[package.dependencies]
Django = ">=2.2"

[package.source]
type = "git"
url = "https://github.com/dbca-wa/webtemplate2.git"
reference = "HEAD"
resolved_reference = "e42d64f24ad32e9aa3ddeccf21190b9ae2fc4238"

[[package]]
name = "whitenoise"
version = "6.1.0"
description = "Radically simplified static file serving for WSGI applications"
category = "main"
optional = false
python-versions = ">=3.7"

[package.extras]
brotli = ["brotli"]

[[package]]
name = "wrapt"
version = "1.15.0"
description = "Module for decorators, wrappers and monkey patching."
category = "dev"
optional = false
python-versions = "!=3.0.*,!=3.1.*,!=3.2.*,!=3.3.*,!=3.4.*,>=2.7"

[[package]]
name = "zipp"
version = "3.15.0"
description = "Backport of pathlib-compatible object wrapper for zip files"
category = "main"
optional = false
python-versions = ">=3.7"

[package.extras]
docs = ["sphinx (>=3.5)", "jaraco.packaging (>=9)", "rst.linker (>=1.9)", "furo", "sphinx-lint", "jaraco.tidelift (>=1.4)"]
testing = ["pytest (>=6)", "pytest-checkdocs (>=2.4)", "flake8 (<5)", "pytest-cov", "pytest-enabler (>=1.3)", "jaraco.itertools", "jaraco.functools", "more-itertools", "big-o", "pytest-black (>=0.3.7)", "pytest-mypy (>=0.9.1)", "pytest-flake8"]

[metadata]
lock-version = "1.1"
python-versions = "^3.8"
content-hash = "2579e0591eb5cd6fbc3f2256ac28387bef1ee809294be3cec41adfaf380feaac"

[metadata.files]
appnope = [
    {file = "appnope-0.1.3-py2.py3-none-any.whl", hash = "sha256:265a455292d0bd8a72453494fa24df5a11eb18373a60c7c0430889f22548605e"},
    {file = "appnope-0.1.3.tar.gz", hash = "sha256:02bd91c4de869fbb1e1c50aafc4098827a7a54ab2f39d9dcba6c9547ed920e24"},
]
asgiref = [
    {file = "asgiref-3.7.2-py3-none-any.whl", hash = "sha256:89b2ef2247e3b562a16eef663bc0e2e703ec6468e2fa8a5cd61cd449786d4f6e"},
    {file = "asgiref-3.7.2.tar.gz", hash = "sha256:9e0ce3aa93a819ba5b45120216b23878cf6e8525eb3848653452b4192b92afed"},
]
astroid = [
    {file = "astroid-2.11.7-py3-none-any.whl", hash = "sha256:86b0a340a512c65abf4368b80252754cda17c02cdbbd3f587dddf98112233e7b"},
    {file = "astroid-2.11.7.tar.gz", hash = "sha256:bb24615c77f4837c707669d16907331374ae8a964650a66999da3f5ca68dc946"},
]
asttokens = [
    {file = "asttokens-2.2.1-py2.py3-none-any.whl", hash = "sha256:6b0ac9e93fb0335014d382b8fa9b3afa7df546984258005da0b9e7095b3deb1c"},
    {file = "asttokens-2.2.1.tar.gz", hash = "sha256:4622110b2a6f30b77e1473affaa97e711bc2f07d3f10848420ff1898edbe94f3"},
]
attrs = [
    {file = "attrs-23.1.0-py3-none-any.whl", hash = "sha256:1f28b4522cdc2fb4256ac1a020c78acf9cba2c6b461ccd2c126f3aa8e8335d04"},
    {file = "attrs-23.1.0.tar.gz", hash = "sha256:6279836d581513a26f1bf235f9acd333bc9115683f14f7e8fae46c98fc50e015"},
]
autopep8 = [
    {file = "autopep8-1.6.0-py2.py3-none-any.whl", hash = "sha256:ed77137193bbac52d029a52c59bec1b0629b5a186c495f1eb21b126ac466083f"},
    {file = "autopep8-1.6.0.tar.gz", hash = "sha256:44f0932855039d2c15c4510d6df665e4730f2b8582704fa48f9c55bd3e17d979"},
]
Babel = [
    {file = "Babel-2.10.1-py3-none-any.whl", hash = "sha256:3f349e85ad3154559ac4930c3918247d319f21910d5ce4b25d439ed8693b98d2"},
    {file = "Babel-2.10.1.tar.gz", hash = "sha256:98aeaca086133efb3e1e2aad0396987490c8425929ddbcfe0550184fdc54cd13"},
]
backcall = [
    {file = "backcall-0.2.0-py2.py3-none-any.whl", hash = "sha256:fbbce6a29f263178a1f7915c1940bde0ec2b2a967566fe1c65c1dfb7422bd255"},
    {file = "backcall-0.2.0.tar.gz", hash = "sha256:5cbdbf27be5e7cfadb448baf0aa95508f91f2bbc6c6437cd9cd06e2a4c215e1e"},
]
black = [
    {file = "black-22.3.0-cp310-cp310-macosx_10_9_universal2.whl", hash = "sha256:2497f9c2386572e28921fa8bec7be3e51de6801f7459dffd6e62492531c47e09"},
    {file = "black-22.3.0-cp310-cp310-macosx_10_9_x86_64.whl", hash = "sha256:5795a0375eb87bfe902e80e0c8cfaedf8af4d49694d69161e5bd3206c18618bb"},
    {file = "black-22.3.0-cp310-cp310-macosx_11_0_arm64.whl", hash = "sha256:e3556168e2e5c49629f7b0f377070240bd5511e45e25a4497bb0073d9dda776a"},
    {file = "black-22.3.0-cp310-cp310-manylinux_2_17_x86_64.manylinux2014_x86_64.whl", hash = "sha256:67c8301ec94e3bcc8906740fe071391bce40a862b7be0b86fb5382beefecd968"},
    {file = "black-22.3.0-cp310-cp310-win_amd64.whl", hash = "sha256:fd57160949179ec517d32ac2ac898b5f20d68ed1a9c977346efbac9c2f1e779d"},
    {file = "black-22.3.0-cp36-cp36m-macosx_10_9_x86_64.whl", hash = "sha256:cc1e1de68c8e5444e8f94c3670bb48a2beef0e91dddfd4fcc29595ebd90bb9ce"},
    {file = "black-22.3.0-cp36-cp36m-manylinux_2_17_x86_64.manylinux2014_x86_64.whl", hash = "sha256:6d2fc92002d44746d3e7db7cf9313cf4452f43e9ea77a2c939defce3b10b5c82"},
    {file = "black-22.3.0-cp36-cp36m-win_amd64.whl", hash = "sha256:a6342964b43a99dbc72f72812bf88cad8f0217ae9acb47c0d4f141a6416d2d7b"},
    {file = "black-22.3.0-cp37-cp37m-macosx_10_9_x86_64.whl", hash = "sha256:328efc0cc70ccb23429d6be184a15ce613f676bdfc85e5fe8ea2a9354b4e9015"},
    {file = "black-22.3.0-cp37-cp37m-manylinux_2_17_x86_64.manylinux2014_x86_64.whl", hash = "sha256:06f9d8846f2340dfac80ceb20200ea5d1b3f181dd0556b47af4e8e0b24fa0a6b"},
    {file = "black-22.3.0-cp37-cp37m-win_amd64.whl", hash = "sha256:ad4efa5fad66b903b4a5f96d91461d90b9507a812b3c5de657d544215bb7877a"},
    {file = "black-22.3.0-cp38-cp38-macosx_10_9_universal2.whl", hash = "sha256:e8477ec6bbfe0312c128e74644ac8a02ca06bcdb8982d4ee06f209be28cdf163"},
    {file = "black-22.3.0-cp38-cp38-macosx_10_9_x86_64.whl", hash = "sha256:637a4014c63fbf42a692d22b55d8ad6968a946b4a6ebc385c5505d9625b6a464"},
    {file = "black-22.3.0-cp38-cp38-macosx_11_0_arm64.whl", hash = "sha256:863714200ada56cbc366dc9ae5291ceb936573155f8bf8e9de92aef51f3ad0f0"},
    {file = "black-22.3.0-cp38-cp38-manylinux_2_17_x86_64.manylinux2014_x86_64.whl", hash = "sha256:10dbe6e6d2988049b4655b2b739f98785a884d4d6b85bc35133a8fb9a2233176"},
    {file = "black-22.3.0-cp38-cp38-win_amd64.whl", hash = "sha256:cee3e11161dde1b2a33a904b850b0899e0424cc331b7295f2a9698e79f9a69a0"},
    {file = "black-22.3.0-cp39-cp39-macosx_10_9_universal2.whl", hash = "sha256:5891ef8abc06576985de8fa88e95ab70641de6c1fca97e2a15820a9b69e51b20"},
    {file = "black-22.3.0-cp39-cp39-macosx_10_9_x86_64.whl", hash = "sha256:30d78ba6bf080eeaf0b7b875d924b15cd46fec5fd044ddfbad38c8ea9171043a"},
    {file = "black-22.3.0-cp39-cp39-macosx_11_0_arm64.whl", hash = "sha256:ee8f1f7228cce7dffc2b464f07ce769f478968bfb3dd1254a4c2eeed84928aad"},
    {file = "black-22.3.0-cp39-cp39-manylinux_2_17_x86_64.manylinux2014_x86_64.whl", hash = "sha256:6ee227b696ca60dd1c507be80a6bc849a5a6ab57ac7352aad1ffec9e8b805f21"},
    {file = "black-22.3.0-cp39-cp39-win_amd64.whl", hash = "sha256:9b542ced1ec0ceeff5b37d69838106a6348e60db7b8fdd245294dc1d26136265"},
    {file = "black-22.3.0-py3-none-any.whl", hash = "sha256:bc58025940a896d7e5356952228b68f793cf5fcb342be703c3a2669a1488cb72"},
    {file = "black-22.3.0.tar.gz", hash = "sha256:35020b8886c022ced9282b51b5a875b6d1ab0c387b31a065b84db7c33085ca79"},
]
certifi = [
    {file = "certifi-2023.5.7-py3-none-any.whl", hash = "sha256:c6c2e98f5c7869efca1f8916fed228dd91539f9f1b444c314c06eef02980c716"},
    {file = "certifi-2023.5.7.tar.gz", hash = "sha256:0f0d56dc5a6ad56fd4ba36484d6cc34451e1c6548c61daad8c320169f91eddc7"},
]
chardet = [
    {file = "chardet-3.0.4-py2.py3-none-any.whl", hash = "sha256:fc323ffcaeaed0e0a02bf4d117757b98aed530d9ed4531e3e15460124c106691"},
    {file = "chardet-3.0.4.tar.gz", hash = "sha256:84ab92ed1c4d4f16916e05906b6b75a6c0fb5db821cc65e70cbd64a3e2a5eaae"},
]
click = [
    {file = "click-8.1.3-py3-none-any.whl", hash = "sha256:bb4d8133cb15a609f44e8213d9b391b0809795062913b383c62be0ee95b1db48"},
    {file = "click-8.1.3.tar.gz", hash = "sha256:7682dc8afb30297001674575ea00d1814d808d6a36af415a82bd481d37ba7b8e"},
]
click-plugins = [
    {file = "click-plugins-1.1.1.tar.gz", hash = "sha256:46ab999744a9d831159c3411bb0c79346d94a444df9a3a3742e9ed63645f264b"},
    {file = "click_plugins-1.1.1-py2.py3-none-any.whl", hash = "sha256:5d262006d3222f5057fd81e1623d4443e41dcda5dc815c06b442aa3c02889fc8"},
]
cligj = [
    {file = "cligj-0.7.2-py3-none-any.whl", hash = "sha256:c1ca117dbce1fe20a5809dc96f01e1c2840f6dcc939b3ddbb1111bf330ba82df"},
    {file = "cligj-0.7.2.tar.gz", hash = "sha256:a4bc13d623356b373c2c27c53dbd9c68cae5d526270bfa71f6c6fa69669c6b27"},
]
colorama = [
    {file = "colorama-0.4.6-py2.py3-none-any.whl", hash = "sha256:4f1d9991f5acc0ca119f9d443620b77f9d6b33703e51011c16baf57afb285fc6"},
    {file = "colorama-0.4.6.tar.gz", hash = "sha256:08695f5cb7ed6e0531a20572697297273c47b8cae5a63ffc6d6ed5c201be6e44"},
]
dbca-utils = []
decorator = [
    {file = "decorator-5.1.1-py3-none-any.whl", hash = "sha256:b8c3f85900b9dc423225913c5aace94729fe1fa9763b38939a95226f02d37186"},
    {file = "decorator-5.1.1.tar.gz", hash = "sha256:637996211036b6385ef91435e4fae22989472f9d571faba8927ba8253acbc330"},
]
diff-match-patch = [
    {file = "diff-match-patch-20230430.tar.gz", hash = "sha256:953019cdb9c9d2c9e47b5b12bcff3cf4746fc4598eb406076fa1fc27e6a1f15c"},
    {file = "diff_match_patch-20230430-py3-none-any.whl", hash = "sha256:dce43505fb7b1b317de7195579388df0746d90db07015ed47a85e5e44930ef93"},
]
dill = [
    {file = "dill-0.3.6-py3-none-any.whl", hash = "sha256:a07ffd2351b8c678dfc4a856a3005f8067aea51d6ba6c700796a4d9e280f39f0"},
    {file = "dill-0.3.6.tar.gz", hash = "sha256:e5db55f3687856d8fbdab002ed78544e1c4559a130302693d839dfe8f93f2373"},
]
dj-database-url = [
    {file = "dj-database-url-0.5.0.tar.gz", hash = "sha256:4aeaeb1f573c74835b0686a2b46b85990571159ffc21aa57ecd4d1e1cb334163"},
    {file = "dj_database_url-0.5.0-py2.py3-none-any.whl", hash = "sha256:851785365761ebe4994a921b433062309eb882fedd318e1b0fcecc607ed02da9"},
]
Django = [
    {file = "Django-3.2.18-py3-none-any.whl", hash = "sha256:4d492d9024c7b3dfababf49f94511ab6a58e2c9c3c7207786f1ba4eb77750706"},
    {file = "Django-3.2.18.tar.gz", hash = "sha256:08208dfe892eb64fff073ca743b3b952311104f939e7f6dae954fe72dcc533ba"},
]
django-ckeditor = [
    {file = "django-ckeditor-6.4.0.tar.gz", hash = "sha256:30b7d1d8cfa37524f9283ccc0dbb86f98edc952b47d38abbccfda21f966f185d"},
    {file = "django_ckeditor-6.4.0-py3-none-any.whl", hash = "sha256:b1755e1e654c72383f8682de86a98b7ede144de36d82f3566ad45da8f7aa5185"},
]
django-common-helpers = [
    {file = "django-common-helpers-0.9.2.tar.gz", hash = "sha256:2d56be6fa261d829a6a224f189bf276267b9082a17d613fe5f015dd4d65c17b4"},
]
django-confy = [
    {file = "django-confy-1.0.4.tar.gz", hash = "sha256:35b0242a54d484dac05c1a59d6d9d0a5bb4241651c365ad23b60e5a46ff7b3b1"},
    {file = "django_confy-1.0.4-py3-none-any.whl", hash = "sha256:cde50fd3d087d850a7aa59e053ba2f0d5b3866c5ec82a96e3035ac4ded4c3b38"},
]
django-countries = [
    {file = "django-countries-7.3.2.tar.gz", hash = "sha256:0df6d34193667c2343da8935cbfb8a2bd4fb0c97baf01ac10db4628ba1557a82"},
    {file = "django_countries-7.3.2-py3-none-any.whl", hash = "sha256:27fc8a0f66a87c9d839493f3926b4e0f4dd873ef66465aa8cd3e953f99758cc9"},
]
django-cron = [
    {file = "django-cron-0.5.1.tar.gz", hash = "sha256:08d22708c8b2ecab8cda989019a66c7e1e2424c59d822796fd45abf7731d261d"},
]
django-debug-toolbar = [
    {file = "django_debug_toolbar-3.8.1-py3-none-any.whl", hash = "sha256:879f8a4672d41621c06a4d322dcffa630fc4df056cada6e417ed01db0e5e0478"},
    {file = "django_debug_toolbar-3.8.1.tar.gz", hash = "sha256:24ef1a7d44d25e60d7951e378454c6509bf536dce7e7d9d36e7c387db499bc27"},
]
django-dirtyfields = [
    {file = "django-dirtyfields-1.8.1.tar.gz", hash = "sha256:b763f1baaa0979c8451493c5f0e01f31a08dfca372abd489e15ecab0c38636e9"},
    {file = "django_dirtyfields-1.8.1-py3-none-any.whl", hash = "sha256:e85ea09133b6e9ca4937d3c77f9104c763a80680817385dbf19de43e76668018"},
]
django-extensions = [
    {file = "django-extensions-3.1.5.tar.gz", hash = "sha256:28e1e1bf49f0e00307ba574d645b0af3564c981a6dfc87209d48cb98f77d0b1a"},
    {file = "django_extensions-3.1.5-py3-none-any.whl", hash = "sha256:9238b9e016bb0009d621e05cf56ea8ce5cce9b32e91ad2026996a7377ca28069"},
]
django-js-asset = [
    {file = "django_js_asset-2.0.0-py3-none-any.whl", hash = "sha256:86f9f300d682537ddaf0487dc2ab356581b8f50c069bdba91d334a46e449f923"},
    {file = "django_js_asset-2.0.0.tar.gz", hash = "sha256:adc1ee1efa853fad42054b540c02205344bb406c9bddf87c9e5377a41b7db90f"},
]
django-media-serv = []
django-phonenumber-field = [
    {file = "django-phonenumber-field-6.1.0.tar.gz", hash = "sha256:b1ff950f90a8911ff323ccf77c8f6fe4299a9f671fa61c8734a6994359f07446"},
    {file = "django_phonenumber_field-6.1.0-py3-none-any.whl", hash = "sha256:897b902a1654b0eb21f6268498a3359e2c4eb90af9585cb8693af186ede8c5bb"},
]
django-reversion = [
    {file = "django-reversion-5.0.0.tar.gz", hash = "sha256:0bade3c399387451087f0c67835e0d3d186d767de6a5c5ba53a88eafc3f271c8"},
    {file = "django_reversion-5.0.0-py3-none-any.whl", hash = "sha256:7bea725de7f56769d89a5a712cf7b7f1b02abc27655432f2eb1a703264986d99"},
]
django-reversion-compare = [
    {file = "django-reversion-compare-0.15.0.tar.gz", hash = "sha256:ed0264a2852d9d867023f1874948b8234dad9c2d2fa22ea18cfd5f28f304d7a0"},
    {file = "django_reversion_compare-0.15.0-py3-none-any.whl", hash = "sha256:d6f37b106aec287ae17a076bb7db1184ab02ab1898f0e8693f2779fbdaf71697"},
]
django-utils-six = [
    {file = "django-utils-six-2.0.tar.gz", hash = "sha256:4ef9d20de679a5b2448429476452493661fe08f23d6e788a8e9816ec05e3c5b0"},
    {file = "django_utils_six-2.0-py3-none-any.whl", hash = "sha256:8f0e77289d911069a6a15bab5a25ccf2c0fcb8fc4177461dd17470cfdeb94aa6"},
]
django-widget-tweaks = [
    {file = "django-widget-tweaks-1.4.12.tar.gz", hash = "sha256:9bfc5c705684754a83cc81da328b39ad1b80f32bd0f4340e2a810cbab4b0c00e"},
    {file = "django_widget_tweaks-1.4.12-py3-none-any.whl", hash = "sha256:fe6b17d5d595c63331f300917980db2afcf71f240ab9341b954aea8f45d25b9a"},
]
djangorestframework = [
    {file = "djangorestframework-3.13.1-py3-none-any.whl", hash = "sha256:24c4bf58ed7e85d1fe4ba250ab2da926d263cd57d64b03e8dcef0ac683f8b1aa"},
    {file = "djangorestframework-3.13.1.tar.gz", hash = "sha256:0c33407ce23acc68eca2a6e46424b008c9c02eceb8cf18581921d0092bc1f2ee"},
]
djangorestframework-datatables = [
    {file = "djangorestframework-datatables-0.7.0.tar.gz", hash = "sha256:64ccae255cbe03ae14793c55b900ce58894eb856816d6f9e16acea4a2197a6d9"},
    {file = "djangorestframework_datatables-0.7.0-py2.py3-none-any.whl", hash = "sha256:1be615b811a5625546e93f4c331b868743925776b6c7ad6c77d22e1af6f49819"},
]
djangorestframework-gis = [
    {file = "djangorestframework-gis-1.0.tar.gz", hash = "sha256:921c5adbc9a7c0502c905957a6695b67f55d7bf6582e1ab837888b55a1fce5a6"},
    {file = "djangorestframework_gis-1.0-py2.py3-none-any.whl", hash = "sha256:bb715f05a111c02b9acc4021b17566e40c0b90dd833c583bac3d67f92be9667d"},
]
et-xmlfile = [
    {file = "et_xmlfile-1.1.0-py3-none-any.whl", hash = "sha256:a2ba85d1d6a74ef63837eed693bcb89c3f752169b0e3e7ae5b16ca5e1b3deada"},
    {file = "et_xmlfile-1.1.0.tar.gz", hash = "sha256:8eb9e2bc2f8c97e37a2dc85a09ecdcdec9d8a396530a6d5a33b30b9a92da0c5c"},
]
executing = [
    {file = "executing-1.2.0-py2.py3-none-any.whl", hash = "sha256:0314a69e37426e3608aada02473b4161d4caf5a4b244d1d0c48072b8fee7bacc"},
    {file = "executing-1.2.0.tar.gz", hash = "sha256:19da64c18d2d851112f09c287f8d3dbbdf725ab0e569077efb6cdcbd3497c107"},
]
Fiona = [
    {file = "Fiona-1.9.4.post1-cp310-cp310-macosx_10_15_x86_64.whl", hash = "sha256:d6483a20037db2209c8e9a0c6f1e552f807d03c8f42ed0c865ab500945a37c4d"},
    {file = "Fiona-1.9.4.post1-cp310-cp310-macosx_11_0_arm64.whl", hash = "sha256:dbe158947099a83ad16f9acd3a21f50ff01114c64e2de67805e382e6b6e0083a"},
    {file = "Fiona-1.9.4.post1-cp310-cp310-manylinux_2_17_x86_64.manylinux2014_x86_64.whl", hash = "sha256:2c2c7b09eecee3bb074ef8aa518cd6ab30eb663c6fdd0eff3c88d454a9746eaa"},
    {file = "Fiona-1.9.4.post1-cp310-cp310-win_amd64.whl", hash = "sha256:1da8b954f6f222c3c782bc285586ea8dd9d7e55e1bc7861da9cd772bca671660"},
    {file = "Fiona-1.9.4.post1-cp311-cp311-macosx_10_15_x86_64.whl", hash = "sha256:c671d8832287cda397621d79c5a635d52e4631f33a8f0e6fdc732a79a93cb96c"},
    {file = "Fiona-1.9.4.post1-cp311-cp311-macosx_11_0_arm64.whl", hash = "sha256:b633a2e550e083805c638d2ab8059c283ca112aaea8241e170c012d2ee0aa905"},
    {file = "Fiona-1.9.4.post1-cp311-cp311-manylinux_2_17_x86_64.manylinux2014_x86_64.whl", hash = "sha256:c1faa625d5202b8403471bbc9f9c96b1bf9099cfcb0ee02a80a3641d3d02383e"},
    {file = "Fiona-1.9.4.post1-cp311-cp311-win_amd64.whl", hash = "sha256:39baf11ff0e4318397e2b2197de427b4eebdc49d4a9a7c1366f8a7ed682978a4"},
    {file = "Fiona-1.9.4.post1-cp37-cp37m-macosx_10_15_x86_64.whl", hash = "sha256:d93c993265f6378b23f47708c83bddb3377ca6814a1f0b5a0ae0bee9c8d72cf8"},
    {file = "Fiona-1.9.4.post1-cp37-cp37m-manylinux2014_x86_64.whl", hash = "sha256:b0387cae39e27f338fd948b3b50b6e6ce198cc4cec257fc91660849697c69dc3"},
    {file = "Fiona-1.9.4.post1-cp37-cp37m-win_amd64.whl", hash = "sha256:450561d308d3ce7c7e30294822b1de3f4f942033b703ddd4a91a7f7f5f506ca0"},
    {file = "Fiona-1.9.4.post1-cp38-cp38-macosx_10_15_x86_64.whl", hash = "sha256:71b023ef5248ebfa5524e7a875033f7db3bbfaf634b1b5c1ae36958d1eb82083"},
    {file = "Fiona-1.9.4.post1-cp38-cp38-macosx_11_0_arm64.whl", hash = "sha256:74511d3755695d75cea0f4ff6f5e0c6c5d5be8e0d46dafff124c6a219e99b1eb"},
    {file = "Fiona-1.9.4.post1-cp38-cp38-manylinux_2_17_x86_64.manylinux2014_x86_64.whl", hash = "sha256:285f3dd4f96aa0a3955ed469f0543375b20989731b2dddc85124453f11ac62bc"},
    {file = "Fiona-1.9.4.post1-cp38-cp38-win_amd64.whl", hash = "sha256:a670ea4262cb9140445bcfc97cbfd2f508a058be342f4a97e966b8ce7696601f"},
    {file = "Fiona-1.9.4.post1-cp39-cp39-macosx_10_15_x86_64.whl", hash = "sha256:ea7c44c15b3a653452b9b3173181490b7afc5f153b0473c145c43c0fbf90448b"},
    {file = "Fiona-1.9.4.post1-cp39-cp39-macosx_11_0_arm64.whl", hash = "sha256:7bfb1f49e0e53f6cd7ad64ae809d72646266b37a7b9881205977408b443a8d79"},
    {file = "Fiona-1.9.4.post1-cp39-cp39-manylinux_2_17_x86_64.manylinux2014_x86_64.whl", hash = "sha256:1a585002a6385cc8ab0f66ddf3caf18711f531901906abd011a67a0cc89ab7b0"},
    {file = "Fiona-1.9.4.post1-cp39-cp39-win_amd64.whl", hash = "sha256:f5da66b723a876142937e683431bbaa5c3d81bb2ed3ec98941271bc99b7f8cd0"},
    {file = "Fiona-1.9.4.post1.tar.gz", hash = "sha256:5679d3f7e0d513035eb72e59527bb90486859af4405755dfc739138633106120"},
]
flake8 = [
    {file = "flake8-4.0.1-py2.py3-none-any.whl", hash = "sha256:479b1304f72536a55948cb40a32dce8bb0ffe3501e26eaf292c7e60eb5e0428d"},
    {file = "flake8-4.0.1.tar.gz", hash = "sha256:806e034dda44114815e23c16ef92f95c91e4c71100ff52813adf7132a6ad870d"},
]
geojson = [
    {file = "geojson-2.5.0-py2.py3-none-any.whl", hash = "sha256:ccbd13368dd728f4e4f13ffe6aaf725b6e802c692ba0dde628be475040c534ba"},
    {file = "geojson-2.5.0.tar.gz", hash = "sha256:6e4bb7ace4226a45d9c8c8b1348b3fc43540658359f93c3f7e03efa9f15f658a"},
]
geopandas = [
    {file = "geopandas-0.12.2-py3-none-any.whl", hash = "sha256:0a470e4bf6f5367e6fd83ab6b40405e0b805c8174665bbcb7c4077ed90202912"},
    {file = "geopandas-0.12.2.tar.gz", hash = "sha256:0acdacddefa176525e4da6d9aeeece225da26055c4becdc6e97cf40fa97c27f4"},
]
gunicorn = [
    {file = "gunicorn-19.10.0-py2.py3-none-any.whl", hash = "sha256:c3930fe8de6778ab5ea716cab432ae6335fa9f03b3f2c3e02529214c476f4bcb"},
    {file = "gunicorn-19.10.0.tar.gz", hash = "sha256:f9de24e358b841567063629cd0a656b26792a41e23a24d0dcb40224fc3940081"},
]
idna = [
    {file = "idna-2.8-py2.py3-none-any.whl", hash = "sha256:ea8b7f6188e6fa117537c3df7da9fc686d485087abf6ac197f9c46432f7e4a3c"},
    {file = "idna-2.8.tar.gz", hash = "sha256:c357b3f628cf53ae2c4c05627ecc484553142ca23264e593d327bcde5e9c3407"},
]
importlib-metadata = [
    {file = "importlib_metadata-6.6.0-py3-none-any.whl", hash = "sha256:43dd286a2cd8995d5eaef7fee2066340423b818ed3fd70adf0bad5f1fac53fed"},
    {file = "importlib_metadata-6.6.0.tar.gz", hash = "sha256:92501cdf9cc66ebd3e612f1b4f0c0765dfa42f0fa38ffb319b6bd84dd675d705"},
]
ipdb = [
    {file = "ipdb-0.13.13-py3-none-any.whl", hash = "sha256:45529994741c4ab6d2388bfa5d7b725c2cf7fe9deffabdb8a6113aa5ed449ed4"},
    {file = "ipdb-0.13.13.tar.gz", hash = "sha256:e3ac6018ef05126d442af680aad863006ec19d02290561ac88b8b1c0b0cfc726"},
]
ipython = [
    {file = "ipython-8.12.2-py3-none-any.whl", hash = "sha256:ea8801f15dfe4ffb76dea1b09b847430ffd70d827b41735c64a0638a04103bfc"},
    {file = "ipython-8.12.2.tar.gz", hash = "sha256:c7b80eb7f5a855a88efc971fda506ff7a91c280b42cdae26643e0f601ea281ea"},
]
isort = [
    {file = "isort-5.12.0-py3-none-any.whl", hash = "sha256:f84c2818376e66cf843d497486ea8fed8700b340f308f076c6fb1229dff318b6"},
    {file = "isort-5.12.0.tar.gz", hash = "sha256:8bef7dde241278824a6d83f44a544709b065191b95b6e50894bdc722fcba0504"},
]
jedi = [
    {file = "jedi-0.18.2-py2.py3-none-any.whl", hash = "sha256:203c1fd9d969ab8f2119ec0a3342e0b49910045abe6af0a3ae83a5764d54639e"},
    {file = "jedi-0.18.2.tar.gz", hash = "sha256:bae794c30d07f6d910d32a7048af09b5a39ed740918da923c6b780790ebac612"},
]
lazy-object-proxy = [
    {file = "lazy-object-proxy-1.9.0.tar.gz", hash = "sha256:659fb5809fa4629b8a1ac5106f669cfc7bef26fbb389dda53b3e010d1ac4ebae"},
    {file = "lazy_object_proxy-1.9.0-cp310-cp310-macosx_10_9_x86_64.whl", hash = "sha256:b40387277b0ed2d0602b8293b94d7257e17d1479e257b4de114ea11a8cb7f2d7"},
    {file = "lazy_object_proxy-1.9.0-cp310-cp310-manylinux_2_17_aarch64.manylinux2014_aarch64.whl", hash = "sha256:e8c6cfb338b133fbdbc5cfaa10fe3c6aeea827db80c978dbd13bc9dd8526b7d4"},
    {file = "lazy_object_proxy-1.9.0-cp310-cp310-manylinux_2_5_x86_64.manylinux1_x86_64.manylinux_2_17_x86_64.manylinux2014_x86_64.whl", hash = "sha256:721532711daa7db0d8b779b0bb0318fa87af1c10d7fe5e52ef30f8eff254d0cd"},
    {file = "lazy_object_proxy-1.9.0-cp310-cp310-musllinux_1_1_aarch64.whl", hash = "sha256:66a3de4a3ec06cd8af3f61b8e1ec67614fbb7c995d02fa224813cb7afefee701"},
    {file = "lazy_object_proxy-1.9.0-cp310-cp310-musllinux_1_1_x86_64.whl", hash = "sha256:1aa3de4088c89a1b69f8ec0dcc169aa725b0ff017899ac568fe44ddc1396df46"},
    {file = "lazy_object_proxy-1.9.0-cp310-cp310-win32.whl", hash = "sha256:f0705c376533ed2a9e5e97aacdbfe04cecd71e0aa84c7c0595d02ef93b6e4455"},
    {file = "lazy_object_proxy-1.9.0-cp310-cp310-win_amd64.whl", hash = "sha256:ea806fd4c37bf7e7ad82537b0757999264d5f70c45468447bb2b91afdbe73a6e"},
    {file = "lazy_object_proxy-1.9.0-cp311-cp311-macosx_10_9_x86_64.whl", hash = "sha256:946d27deaff6cf8452ed0dba83ba38839a87f4f7a9732e8f9fd4107b21e6ff07"},
    {file = "lazy_object_proxy-1.9.0-cp311-cp311-manylinux_2_17_aarch64.manylinux2014_aarch64.whl", hash = "sha256:79a31b086e7e68b24b99b23d57723ef7e2c6d81ed21007b6281ebcd1688acb0a"},
    {file = "lazy_object_proxy-1.9.0-cp311-cp311-manylinux_2_5_x86_64.manylinux1_x86_64.manylinux_2_17_x86_64.manylinux2014_x86_64.whl", hash = "sha256:f699ac1c768270c9e384e4cbd268d6e67aebcfae6cd623b4d7c3bfde5a35db59"},
    {file = "lazy_object_proxy-1.9.0-cp311-cp311-musllinux_1_1_aarch64.whl", hash = "sha256:bfb38f9ffb53b942f2b5954e0f610f1e721ccebe9cce9025a38c8ccf4a5183a4"},
    {file = "lazy_object_proxy-1.9.0-cp311-cp311-musllinux_1_1_x86_64.whl", hash = "sha256:189bbd5d41ae7a498397287c408617fe5c48633e7755287b21d741f7db2706a9"},
    {file = "lazy_object_proxy-1.9.0-cp311-cp311-win32.whl", hash = "sha256:81fc4d08b062b535d95c9ea70dbe8a335c45c04029878e62d744bdced5141586"},
    {file = "lazy_object_proxy-1.9.0-cp311-cp311-win_amd64.whl", hash = "sha256:f2457189d8257dd41ae9b434ba33298aec198e30adf2dcdaaa3a28b9994f6adb"},
    {file = "lazy_object_proxy-1.9.0-cp37-cp37m-macosx_10_9_x86_64.whl", hash = "sha256:d9e25ef10a39e8afe59a5c348a4dbf29b4868ab76269f81ce1674494e2565a6e"},
    {file = "lazy_object_proxy-1.9.0-cp37-cp37m-manylinux_2_17_aarch64.manylinux2014_aarch64.whl", hash = "sha256:cbf9b082426036e19c6924a9ce90c740a9861e2bdc27a4834fd0a910742ac1e8"},
    {file = "lazy_object_proxy-1.9.0-cp37-cp37m-manylinux_2_5_x86_64.manylinux1_x86_64.manylinux_2_17_x86_64.manylinux2014_x86_64.whl", hash = "sha256:9f5fa4a61ce2438267163891961cfd5e32ec97a2c444e5b842d574251ade27d2"},
    {file = "lazy_object_proxy-1.9.0-cp37-cp37m-musllinux_1_1_aarch64.whl", hash = "sha256:8fa02eaab317b1e9e03f69aab1f91e120e7899b392c4fc19807a8278a07a97e8"},
    {file = "lazy_object_proxy-1.9.0-cp37-cp37m-musllinux_1_1_x86_64.whl", hash = "sha256:e7c21c95cae3c05c14aafffe2865bbd5e377cfc1348c4f7751d9dc9a48ca4bda"},
    {file = "lazy_object_proxy-1.9.0-cp37-cp37m-win32.whl", hash = "sha256:f12ad7126ae0c98d601a7ee504c1122bcef553d1d5e0c3bfa77b16b3968d2734"},
    {file = "lazy_object_proxy-1.9.0-cp37-cp37m-win_amd64.whl", hash = "sha256:edd20c5a55acb67c7ed471fa2b5fb66cb17f61430b7a6b9c3b4a1e40293b1671"},
    {file = "lazy_object_proxy-1.9.0-cp38-cp38-macosx_10_9_x86_64.whl", hash = "sha256:2d0daa332786cf3bb49e10dc6a17a52f6a8f9601b4cf5c295a4f85854d61de63"},
    {file = "lazy_object_proxy-1.9.0-cp38-cp38-manylinux_2_17_aarch64.manylinux2014_aarch64.whl", hash = "sha256:9cd077f3d04a58e83d04b20e334f678c2b0ff9879b9375ed107d5d07ff160171"},
    {file = "lazy_object_proxy-1.9.0-cp38-cp38-manylinux_2_5_x86_64.manylinux1_x86_64.manylinux_2_17_x86_64.manylinux2014_x86_64.whl", hash = "sha256:660c94ea760b3ce47d1855a30984c78327500493d396eac4dfd8bd82041b22be"},
    {file = "lazy_object_proxy-1.9.0-cp38-cp38-musllinux_1_1_aarch64.whl", hash = "sha256:212774e4dfa851e74d393a2370871e174d7ff0ebc980907723bb67d25c8a7c30"},
    {file = "lazy_object_proxy-1.9.0-cp38-cp38-musllinux_1_1_x86_64.whl", hash = "sha256:f0117049dd1d5635bbff65444496c90e0baa48ea405125c088e93d9cf4525b11"},
    {file = "lazy_object_proxy-1.9.0-cp38-cp38-win32.whl", hash = "sha256:0a891e4e41b54fd5b8313b96399f8b0e173bbbfc03c7631f01efbe29bb0bcf82"},
    {file = "lazy_object_proxy-1.9.0-cp38-cp38-win_amd64.whl", hash = "sha256:9990d8e71b9f6488e91ad25f322898c136b008d87bf852ff65391b004da5e17b"},
    {file = "lazy_object_proxy-1.9.0-cp39-cp39-macosx_10_9_x86_64.whl", hash = "sha256:9e7551208b2aded9c1447453ee366f1c4070602b3d932ace044715d89666899b"},
    {file = "lazy_object_proxy-1.9.0-cp39-cp39-manylinux_2_17_aarch64.manylinux2014_aarch64.whl", hash = "sha256:5f83ac4d83ef0ab017683d715ed356e30dd48a93746309c8f3517e1287523ef4"},
    {file = "lazy_object_proxy-1.9.0-cp39-cp39-manylinux_2_5_x86_64.manylinux1_x86_64.manylinux_2_17_x86_64.manylinux2014_x86_64.whl", hash = "sha256:7322c3d6f1766d4ef1e51a465f47955f1e8123caee67dd641e67d539a534d006"},
    {file = "lazy_object_proxy-1.9.0-cp39-cp39-musllinux_1_1_aarch64.whl", hash = "sha256:18b78ec83edbbeb69efdc0e9c1cb41a3b1b1ed11ddd8ded602464c3fc6020494"},
    {file = "lazy_object_proxy-1.9.0-cp39-cp39-musllinux_1_1_x86_64.whl", hash = "sha256:09763491ce220c0299688940f8dc2c5d05fd1f45af1e42e636b2e8b2303e4382"},
    {file = "lazy_object_proxy-1.9.0-cp39-cp39-win32.whl", hash = "sha256:9090d8e53235aa280fc9239a86ae3ea8ac58eff66a705fa6aa2ec4968b95c821"},
    {file = "lazy_object_proxy-1.9.0-cp39-cp39-win_amd64.whl", hash = "sha256:db1c1722726f47e10e0b5fdbf15ac3b8adb58c091d12b3ab713965795036985f"},
]
ledger-api-client = []
lxml = [
    {file = "lxml-4.9.2-cp27-cp27m-macosx_10_15_x86_64.whl", hash = "sha256:76cf573e5a365e790396a5cc2b909812633409306c6531a6877c59061e42c4f2"},
    {file = "lxml-4.9.2-cp27-cp27m-manylinux_2_5_i686.manylinux1_i686.whl", hash = "sha256:b1f42b6921d0e81b1bcb5e395bc091a70f41c4d4e55ba99c6da2b31626c44892"},
    {file = "lxml-4.9.2-cp27-cp27m-manylinux_2_5_x86_64.manylinux1_x86_64.whl", hash = "sha256:9f102706d0ca011de571de32c3247c6476b55bb6bc65a20f682f000b07a4852a"},
    {file = "lxml-4.9.2-cp27-cp27m-win32.whl", hash = "sha256:8d0b4612b66ff5d62d03bcaa043bb018f74dfea51184e53f067e6fdcba4bd8de"},
    {file = "lxml-4.9.2-cp27-cp27m-win_amd64.whl", hash = "sha256:4c8f293f14abc8fd3e8e01c5bd86e6ed0b6ef71936ded5bf10fe7a5efefbaca3"},
    {file = "lxml-4.9.2-cp27-cp27mu-manylinux_2_5_i686.manylinux1_i686.whl", hash = "sha256:2899456259589aa38bfb018c364d6ae7b53c5c22d8e27d0ec7609c2a1ff78b50"},
    {file = "lxml-4.9.2-cp27-cp27mu-manylinux_2_5_x86_64.manylinux1_x86_64.whl", hash = "sha256:6749649eecd6a9871cae297bffa4ee76f90b4504a2a2ab528d9ebe912b101975"},
    {file = "lxml-4.9.2-cp310-cp310-macosx_10_15_x86_64.whl", hash = "sha256:a08cff61517ee26cb56f1e949cca38caabe9ea9fbb4b1e10a805dc39844b7d5c"},
    {file = "lxml-4.9.2-cp310-cp310-manylinux_2_12_i686.manylinux2010_i686.manylinux_2_24_i686.whl", hash = "sha256:85cabf64adec449132e55616e7ca3e1000ab449d1d0f9d7f83146ed5bdcb6d8a"},
    {file = "lxml-4.9.2-cp310-cp310-manylinux_2_17_aarch64.manylinux2014_aarch64.manylinux_2_24_aarch64.whl", hash = "sha256:8340225bd5e7a701c0fa98284c849c9b9fc9238abf53a0ebd90900f25d39a4e4"},
    {file = "lxml-4.9.2-cp310-cp310-manylinux_2_17_x86_64.manylinux2014_x86_64.manylinux_2_24_x86_64.whl", hash = "sha256:1ab8f1f932e8f82355e75dda5413a57612c6ea448069d4fb2e217e9a4bed13d4"},
    {file = "lxml-4.9.2-cp310-cp310-musllinux_1_1_aarch64.whl", hash = "sha256:699a9af7dffaf67deeae27b2112aa06b41c370d5e7633e0ee0aea2e0b6c211f7"},
    {file = "lxml-4.9.2-cp310-cp310-musllinux_1_1_x86_64.whl", hash = "sha256:b9cc34af337a97d470040f99ba4282f6e6bac88407d021688a5d585e44a23184"},
    {file = "lxml-4.9.2-cp310-cp310-win32.whl", hash = "sha256:d02a5399126a53492415d4906ab0ad0375a5456cc05c3fc0fc4ca11771745cda"},
    {file = "lxml-4.9.2-cp310-cp310-win_amd64.whl", hash = "sha256:a38486985ca49cfa574a507e7a2215c0c780fd1778bb6290c21193b7211702ab"},
    {file = "lxml-4.9.2-cp311-cp311-manylinux_2_12_i686.manylinux2010_i686.manylinux_2_24_i686.whl", hash = "sha256:c83203addf554215463b59f6399835201999b5e48019dc17f182ed5ad87205c9"},
    {file = "lxml-4.9.2-cp311-cp311-manylinux_2_17_aarch64.manylinux2014_aarch64.manylinux_2_24_aarch64.whl", hash = "sha256:2a87fa548561d2f4643c99cd13131acb607ddabb70682dcf1dff5f71f781a4bf"},
    {file = "lxml-4.9.2-cp311-cp311-manylinux_2_17_x86_64.manylinux2014_x86_64.manylinux_2_24_x86_64.whl", hash = "sha256:d6b430a9938a5a5d85fc107d852262ddcd48602c120e3dbb02137c83d212b380"},
    {file = "lxml-4.9.2-cp311-cp311-musllinux_1_1_aarch64.whl", hash = "sha256:3efea981d956a6f7173b4659849f55081867cf897e719f57383698af6f618a92"},
    {file = "lxml-4.9.2-cp311-cp311-musllinux_1_1_x86_64.whl", hash = "sha256:df0623dcf9668ad0445e0558a21211d4e9a149ea8f5666917c8eeec515f0a6d1"},
    {file = "lxml-4.9.2-cp311-cp311-win32.whl", hash = "sha256:da248f93f0418a9e9d94b0080d7ebc407a9a5e6d0b57bb30db9b5cc28de1ad33"},
    {file = "lxml-4.9.2-cp311-cp311-win_amd64.whl", hash = "sha256:3818b8e2c4b5148567e1b09ce739006acfaa44ce3156f8cbbc11062994b8e8dd"},
    {file = "lxml-4.9.2-cp35-cp35m-manylinux_2_5_i686.manylinux1_i686.whl", hash = "sha256:ca989b91cf3a3ba28930a9fc1e9aeafc2a395448641df1f387a2d394638943b0"},
    {file = "lxml-4.9.2-cp35-cp35m-manylinux_2_5_x86_64.manylinux1_x86_64.whl", hash = "sha256:822068f85e12a6e292803e112ab876bc03ed1f03dddb80154c395f891ca6b31e"},
    {file = "lxml-4.9.2-cp35-cp35m-win32.whl", hash = "sha256:be7292c55101e22f2a3d4d8913944cbea71eea90792bf914add27454a13905df"},
    {file = "lxml-4.9.2-cp35-cp35m-win_amd64.whl", hash = "sha256:998c7c41910666d2976928c38ea96a70d1aa43be6fe502f21a651e17483a43c5"},
    {file = "lxml-4.9.2-cp36-cp36m-macosx_10_15_x86_64.whl", hash = "sha256:b26a29f0b7fc6f0897f043ca366142d2b609dc60756ee6e4e90b5f762c6adc53"},
    {file = "lxml-4.9.2-cp36-cp36m-manylinux_2_12_i686.manylinux2010_i686.manylinux_2_24_i686.whl", hash = "sha256:ab323679b8b3030000f2be63e22cdeea5b47ee0abd2d6a1dc0c8103ddaa56cd7"},
    {file = "lxml-4.9.2-cp36-cp36m-manylinux_2_17_aarch64.manylinux2014_aarch64.whl", hash = "sha256:689bb688a1db722485e4610a503e3e9210dcc20c520b45ac8f7533c837be76fe"},
    {file = "lxml-4.9.2-cp36-cp36m-manylinux_2_17_x86_64.manylinux2014_x86_64.manylinux_2_24_x86_64.whl", hash = "sha256:f49e52d174375a7def9915c9f06ec4e569d235ad428f70751765f48d5926678c"},
    {file = "lxml-4.9.2-cp36-cp36m-manylinux_2_5_i686.manylinux1_i686.whl", hash = "sha256:36c3c175d34652a35475a73762b545f4527aec044910a651d2bf50de9c3352b1"},
    {file = "lxml-4.9.2-cp36-cp36m-manylinux_2_5_x86_64.manylinux1_x86_64.whl", hash = "sha256:a35f8b7fa99f90dd2f5dc5a9fa12332642f087a7641289ca6c40d6e1a2637d8e"},
    {file = "lxml-4.9.2-cp36-cp36m-musllinux_1_1_aarch64.whl", hash = "sha256:58bfa3aa19ca4c0f28c5dde0ff56c520fbac6f0daf4fac66ed4c8d2fb7f22e74"},
    {file = "lxml-4.9.2-cp36-cp36m-musllinux_1_1_x86_64.whl", hash = "sha256:bc718cd47b765e790eecb74d044cc8d37d58562f6c314ee9484df26276d36a38"},
    {file = "lxml-4.9.2-cp36-cp36m-win32.whl", hash = "sha256:d5bf6545cd27aaa8a13033ce56354ed9e25ab0e4ac3b5392b763d8d04b08e0c5"},
    {file = "lxml-4.9.2-cp36-cp36m-win_amd64.whl", hash = "sha256:3ab9fa9d6dc2a7f29d7affdf3edebf6ece6fb28a6d80b14c3b2fb9d39b9322c3"},
    {file = "lxml-4.9.2-cp37-cp37m-macosx_10_15_x86_64.whl", hash = "sha256:05ca3f6abf5cf78fe053da9b1166e062ade3fa5d4f92b4ed688127ea7d7b1d03"},
    {file = "lxml-4.9.2-cp37-cp37m-manylinux_2_12_i686.manylinux2010_i686.manylinux_2_24_i686.whl", hash = "sha256:a5da296eb617d18e497bcf0a5c528f5d3b18dadb3619fbdadf4ed2356ef8d941"},
    {file = "lxml-4.9.2-cp37-cp37m-manylinux_2_17_aarch64.manylinux2014_aarch64.manylinux_2_24_aarch64.whl", hash = "sha256:04876580c050a8c5341d706dd464ff04fd597095cc8c023252566a8826505726"},
    {file = "lxml-4.9.2-cp37-cp37m-manylinux_2_17_x86_64.manylinux2014_x86_64.manylinux_2_24_x86_64.whl", hash = "sha256:c9ec3eaf616d67db0764b3bb983962b4f385a1f08304fd30c7283954e6a7869b"},
    {file = "lxml-4.9.2-cp37-cp37m-manylinux_2_5_i686.manylinux1_i686.whl", hash = "sha256:2a29ba94d065945944016b6b74e538bdb1751a1db6ffb80c9d3c2e40d6fa9894"},
    {file = "lxml-4.9.2-cp37-cp37m-manylinux_2_5_x86_64.manylinux1_x86_64.whl", hash = "sha256:a82d05da00a58b8e4c0008edbc8a4b6ec5a4bc1e2ee0fb6ed157cf634ed7fa45"},
    {file = "lxml-4.9.2-cp37-cp37m-musllinux_1_1_aarch64.whl", hash = "sha256:223f4232855ade399bd409331e6ca70fb5578efef22cf4069a6090acc0f53c0e"},
    {file = "lxml-4.9.2-cp37-cp37m-musllinux_1_1_x86_64.whl", hash = "sha256:d17bc7c2ccf49c478c5bdd447594e82692c74222698cfc9b5daae7ae7e90743b"},
    {file = "lxml-4.9.2-cp37-cp37m-win32.whl", hash = "sha256:b64d891da92e232c36976c80ed7ebb383e3f148489796d8d31a5b6a677825efe"},
    {file = "lxml-4.9.2-cp37-cp37m-win_amd64.whl", hash = "sha256:a0a336d6d3e8b234a3aae3c674873d8f0e720b76bc1d9416866c41cd9500ffb9"},
    {file = "lxml-4.9.2-cp38-cp38-macosx_10_15_x86_64.whl", hash = "sha256:da4dd7c9c50c059aba52b3524f84d7de956f7fef88f0bafcf4ad7dde94a064e8"},
    {file = "lxml-4.9.2-cp38-cp38-manylinux_2_12_i686.manylinux2010_i686.manylinux_2_24_i686.whl", hash = "sha256:821b7f59b99551c69c85a6039c65b75f5683bdc63270fec660f75da67469ca24"},
    {file = "lxml-4.9.2-cp38-cp38-manylinux_2_17_aarch64.manylinux2014_aarch64.manylinux_2_24_aarch64.whl", hash = "sha256:e5168986b90a8d1f2f9dc1b841467c74221bd752537b99761a93d2d981e04889"},
    {file = "lxml-4.9.2-cp38-cp38-manylinux_2_17_x86_64.manylinux2014_x86_64.manylinux_2_24_x86_64.whl", hash = "sha256:8e20cb5a47247e383cf4ff523205060991021233ebd6f924bca927fcf25cf86f"},
    {file = "lxml-4.9.2-cp38-cp38-manylinux_2_5_i686.manylinux1_i686.whl", hash = "sha256:13598ecfbd2e86ea7ae45ec28a2a54fb87ee9b9fdb0f6d343297d8e548392c03"},
    {file = "lxml-4.9.2-cp38-cp38-manylinux_2_5_x86_64.manylinux1_x86_64.whl", hash = "sha256:880bbbcbe2fca64e2f4d8e04db47bcdf504936fa2b33933efd945e1b429bea8c"},
    {file = "lxml-4.9.2-cp38-cp38-musllinux_1_1_aarch64.whl", hash = "sha256:7d2278d59425777cfcb19735018d897ca8303abe67cc735f9f97177ceff8027f"},
    {file = "lxml-4.9.2-cp38-cp38-musllinux_1_1_x86_64.whl", hash = "sha256:5344a43228767f53a9df6e5b253f8cdca7dfc7b7aeae52551958192f56d98457"},
    {file = "lxml-4.9.2-cp38-cp38-win32.whl", hash = "sha256:925073b2fe14ab9b87e73f9a5fde6ce6392da430f3004d8b72cc86f746f5163b"},
    {file = "lxml-4.9.2-cp38-cp38-win_amd64.whl", hash = "sha256:9b22c5c66f67ae00c0199f6055705bc3eb3fcb08d03d2ec4059a2b1b25ed48d7"},
    {file = "lxml-4.9.2-cp39-cp39-macosx_10_15_x86_64.whl", hash = "sha256:5f50a1c177e2fa3ee0667a5ab79fdc6b23086bc8b589d90b93b4bd17eb0e64d1"},
    {file = "lxml-4.9.2-cp39-cp39-manylinux_2_12_i686.manylinux2010_i686.manylinux_2_24_i686.whl", hash = "sha256:090c6543d3696cbe15b4ac6e175e576bcc3f1ccfbba970061b7300b0c15a2140"},
    {file = "lxml-4.9.2-cp39-cp39-manylinux_2_17_aarch64.manylinux2014_aarch64.manylinux_2_24_aarch64.whl", hash = "sha256:63da2ccc0857c311d764e7d3d90f429c252e83b52d1f8f1d1fe55be26827d1f4"},
    {file = "lxml-4.9.2-cp39-cp39-manylinux_2_17_x86_64.manylinux2014_x86_64.manylinux_2_24_x86_64.whl", hash = "sha256:5b4545b8a40478183ac06c073e81a5ce4cf01bf1734962577cf2bb569a5b3bbf"},
    {file = "lxml-4.9.2-cp39-cp39-manylinux_2_5_i686.manylinux1_i686.whl", hash = "sha256:2e430cd2824f05f2d4f687701144556646bae8f249fd60aa1e4c768ba7018947"},
    {file = "lxml-4.9.2-cp39-cp39-manylinux_2_5_x86_64.manylinux1_x86_64.whl", hash = "sha256:6804daeb7ef69e7b36f76caddb85cccd63d0c56dedb47555d2fc969e2af6a1a5"},
    {file = "lxml-4.9.2-cp39-cp39-musllinux_1_1_aarch64.whl", hash = "sha256:a6e441a86553c310258aca15d1c05903aaf4965b23f3bc2d55f200804e005ee5"},
    {file = "lxml-4.9.2-cp39-cp39-musllinux_1_1_x86_64.whl", hash = "sha256:ca34efc80a29351897e18888c71c6aca4a359247c87e0b1c7ada14f0ab0c0fb2"},
    {file = "lxml-4.9.2-cp39-cp39-win32.whl", hash = "sha256:6b418afe5df18233fc6b6093deb82a32895b6bb0b1155c2cdb05203f583053f1"},
    {file = "lxml-4.9.2-cp39-cp39-win_amd64.whl", hash = "sha256:f1496ea22ca2c830cbcbd473de8f114a320da308438ae65abad6bab7867fe38f"},
    {file = "lxml-4.9.2-pp37-pypy37_pp73-manylinux_2_12_i686.manylinux2010_i686.manylinux_2_24_i686.whl", hash = "sha256:b264171e3143d842ded311b7dccd46ff9ef34247129ff5bf5066123c55c2431c"},
    {file = "lxml-4.9.2-pp37-pypy37_pp73-manylinux_2_17_x86_64.manylinux2014_x86_64.manylinux_2_24_x86_64.whl", hash = "sha256:0dc313ef231edf866912e9d8f5a042ddab56c752619e92dfd3a2c277e6a7299a"},
    {file = "lxml-4.9.2-pp38-pypy38_pp73-macosx_10_15_x86_64.whl", hash = "sha256:16efd54337136e8cd72fb9485c368d91d77a47ee2d42b057564aae201257d419"},
    {file = "lxml-4.9.2-pp38-pypy38_pp73-manylinux_2_12_i686.manylinux2010_i686.manylinux_2_24_i686.whl", hash = "sha256:0f2b1e0d79180f344ff9f321327b005ca043a50ece8713de61d1cb383fb8ac05"},
    {file = "lxml-4.9.2-pp38-pypy38_pp73-manylinux_2_17_x86_64.manylinux2014_x86_64.manylinux_2_24_x86_64.whl", hash = "sha256:7b770ed79542ed52c519119473898198761d78beb24b107acf3ad65deae61f1f"},
    {file = "lxml-4.9.2-pp38-pypy38_pp73-win_amd64.whl", hash = "sha256:efa29c2fe6b4fdd32e8ef81c1528506895eca86e1d8c4657fda04c9b3786ddf9"},
    {file = "lxml-4.9.2-pp39-pypy39_pp73-macosx_10_15_x86_64.whl", hash = "sha256:7e91ee82f4199af8c43d8158024cbdff3d931df350252288f0d4ce656df7f3b5"},
    {file = "lxml-4.9.2-pp39-pypy39_pp73-manylinux_2_12_i686.manylinux2010_i686.manylinux_2_24_i686.whl", hash = "sha256:b23e19989c355ca854276178a0463951a653309fb8e57ce674497f2d9f208746"},
    {file = "lxml-4.9.2-pp39-pypy39_pp73-manylinux_2_17_x86_64.manylinux2014_x86_64.manylinux_2_24_x86_64.whl", hash = "sha256:01d36c05f4afb8f7c20fd9ed5badca32a2029b93b1750f571ccc0b142531caf7"},
    {file = "lxml-4.9.2-pp39-pypy39_pp73-win_amd64.whl", hash = "sha256:7b515674acfdcadb0eb5d00d8a709868173acece5cb0be3dd165950cbfdf5409"},
    {file = "lxml-4.9.2.tar.gz", hash = "sha256:2455cfaeb7ac70338b3257f41e21f0724f4b5b0c0e7702da67ee6c3640835b67"},
]
matplotlib-inline = [
    {file = "matplotlib-inline-0.1.6.tar.gz", hash = "sha256:f887e5f10ba98e8d2b150ddcf4702c1e5f8b3a20005eb0f74bfdbd360ee6f304"},
    {file = "matplotlib_inline-0.1.6-py3-none-any.whl", hash = "sha256:f1f41aab5328aa5aaea9b16d083b128102f8712542f819fe7e6a420ff581b311"},
]
mccabe = [
    {file = "mccabe-0.6.1-py2.py3-none-any.whl", hash = "sha256:ab8a6258860da4b6677da4bd2fe5dc2c659cff31b3ee4f7f5d64e79735b80d42"},
    {file = "mccabe-0.6.1.tar.gz", hash = "sha256:dd8d182285a0fe56bace7f45b5e7d1a6ebcbf524e8f3bd87eb0f125271b8831f"},
]
mypy-extensions = [
    {file = "mypy_extensions-1.0.0-py3-none-any.whl", hash = "sha256:4392f6c0eb8a5668a69e23d168ffa70f0be9ccfd32b5cc2d26a34ae5b844552d"},
    {file = "mypy_extensions-1.0.0.tar.gz", hash = "sha256:75dbf8955dc00442a438fc4d0666508a9a97b6bd41aa2f0ffe9d2f2725af0782"},
]
numpy = [
    {file = "numpy-1.24.3-cp310-cp310-macosx_10_9_x86_64.whl", hash = "sha256:3c1104d3c036fb81ab923f507536daedc718d0ad5a8707c6061cdfd6d184e570"},
    {file = "numpy-1.24.3-cp310-cp310-macosx_11_0_arm64.whl", hash = "sha256:202de8f38fc4a45a3eea4b63e2f376e5f2dc64ef0fa692838e31a808520efaf7"},
    {file = "numpy-1.24.3-cp310-cp310-manylinux_2_17_aarch64.manylinux2014_aarch64.whl", hash = "sha256:8535303847b89aa6b0f00aa1dc62867b5a32923e4d1681a35b5eef2d9591a463"},
    {file = "numpy-1.24.3-cp310-cp310-manylinux_2_17_x86_64.manylinux2014_x86_64.whl", hash = "sha256:2d926b52ba1367f9acb76b0df6ed21f0b16a1ad87c6720a1121674e5cf63e2b6"},
    {file = "numpy-1.24.3-cp310-cp310-win32.whl", hash = "sha256:f21c442fdd2805e91799fbe044a7b999b8571bb0ab0f7850d0cb9641a687092b"},
    {file = "numpy-1.24.3-cp310-cp310-win_amd64.whl", hash = "sha256:ab5f23af8c16022663a652d3b25dcdc272ac3f83c3af4c02eb8b824e6b3ab9d7"},
    {file = "numpy-1.24.3-cp311-cp311-macosx_10_9_x86_64.whl", hash = "sha256:9a7721ec204d3a237225db3e194c25268faf92e19338a35f3a224469cb6039a3"},
    {file = "numpy-1.24.3-cp311-cp311-macosx_11_0_arm64.whl", hash = "sha256:d6cc757de514c00b24ae8cf5c876af2a7c3df189028d68c0cb4eaa9cd5afc2bf"},
    {file = "numpy-1.24.3-cp311-cp311-manylinux_2_17_aarch64.manylinux2014_aarch64.whl", hash = "sha256:76e3f4e85fc5d4fd311f6e9b794d0c00e7002ec122be271f2019d63376f1d385"},
    {file = "numpy-1.24.3-cp311-cp311-manylinux_2_17_x86_64.manylinux2014_x86_64.whl", hash = "sha256:a1d3c026f57ceaad42f8231305d4653d5f05dc6332a730ae5c0bea3513de0950"},
    {file = "numpy-1.24.3-cp311-cp311-win32.whl", hash = "sha256:c91c4afd8abc3908e00a44b2672718905b8611503f7ff87390cc0ac3423fb096"},
    {file = "numpy-1.24.3-cp311-cp311-win_amd64.whl", hash = "sha256:5342cf6aad47943286afa6f1609cad9b4266a05e7f2ec408e2cf7aea7ff69d80"},
    {file = "numpy-1.24.3-cp38-cp38-macosx_10_9_x86_64.whl", hash = "sha256:7776ea65423ca6a15255ba1872d82d207bd1e09f6d0894ee4a64678dd2204078"},
    {file = "numpy-1.24.3-cp38-cp38-macosx_11_0_arm64.whl", hash = "sha256:ae8d0be48d1b6ed82588934aaaa179875e7dc4f3d84da18d7eae6eb3f06c242c"},
    {file = "numpy-1.24.3-cp38-cp38-manylinux_2_17_aarch64.manylinux2014_aarch64.whl", hash = "sha256:ecde0f8adef7dfdec993fd54b0f78183051b6580f606111a6d789cd14c61ea0c"},
    {file = "numpy-1.24.3-cp38-cp38-manylinux_2_17_x86_64.manylinux2014_x86_64.whl", hash = "sha256:4749e053a29364d3452c034827102ee100986903263e89884922ef01a0a6fd2f"},
    {file = "numpy-1.24.3-cp38-cp38-win32.whl", hash = "sha256:d933fabd8f6a319e8530d0de4fcc2e6a61917e0b0c271fded460032db42a0fe4"},
    {file = "numpy-1.24.3-cp38-cp38-win_amd64.whl", hash = "sha256:56e48aec79ae238f6e4395886b5eaed058abb7231fb3361ddd7bfdf4eed54289"},
    {file = "numpy-1.24.3-cp39-cp39-macosx_10_9_x86_64.whl", hash = "sha256:4719d5aefb5189f50887773699eaf94e7d1e02bf36c1a9d353d9f46703758ca4"},
    {file = "numpy-1.24.3-cp39-cp39-macosx_11_0_arm64.whl", hash = "sha256:0ec87a7084caa559c36e0a2309e4ecb1baa03b687201d0a847c8b0ed476a7187"},
    {file = "numpy-1.24.3-cp39-cp39-manylinux_2_17_aarch64.manylinux2014_aarch64.whl", hash = "sha256:ea8282b9bcfe2b5e7d491d0bf7f3e2da29700cec05b49e64d6246923329f2b02"},
    {file = "numpy-1.24.3-cp39-cp39-manylinux_2_17_x86_64.manylinux2014_x86_64.whl", hash = "sha256:210461d87fb02a84ef243cac5e814aad2b7f4be953b32cb53327bb49fd77fbb4"},
    {file = "numpy-1.24.3-cp39-cp39-win32.whl", hash = "sha256:784c6da1a07818491b0ffd63c6bbe5a33deaa0e25a20e1b3ea20cf0e43f8046c"},
    {file = "numpy-1.24.3-cp39-cp39-win_amd64.whl", hash = "sha256:d5036197ecae68d7f491fcdb4df90082b0d4960ca6599ba2659957aafced7c17"},
    {file = "numpy-1.24.3-pp38-pypy38_pp73-macosx_10_9_x86_64.whl", hash = "sha256:352ee00c7f8387b44d19f4cada524586f07379c0d49270f87233983bc5087ca0"},
    {file = "numpy-1.24.3-pp38-pypy38_pp73-manylinux_2_17_x86_64.manylinux2014_x86_64.whl", hash = "sha256:1a7d6acc2e7524c9955e5c903160aa4ea083736fde7e91276b0e5d98e6332812"},
    {file = "numpy-1.24.3-pp38-pypy38_pp73-win_amd64.whl", hash = "sha256:35400e6a8d102fd07c71ed7dcadd9eb62ee9a6e84ec159bd48c28235bbb0f8e4"},
    {file = "numpy-1.24.3.tar.gz", hash = "sha256:ab344f1bf21f140adab8e47fdbc7c35a477dc01408791f8ba00d018dd0bc5155"},
]
openpyxl = [
    {file = "openpyxl-3.0.9-py2.py3-none-any.whl", hash = "sha256:8f3b11bd896a95468a4ab162fc4fcd260d46157155d1f8bfaabb99d88cfcf79f"},
    {file = "openpyxl-3.0.9.tar.gz", hash = "sha256:40f568b9829bf9e446acfffce30250ac1fa39035124d55fc024025c41481c90f"},
]
packaging = [
    {file = "packaging-23.1-py3-none-any.whl", hash = "sha256:994793af429502c4ea2ebf6bf664629d07c1a9fe974af92966e4b8d2df7edc61"},
    {file = "packaging-23.1.tar.gz", hash = "sha256:a392980d2b6cffa644431898be54b0045151319d1e7ec34f0cfed48767dd334f"},
]
pandas = [
    {file = "pandas-1.5.2-cp310-cp310-macosx_10_9_universal2.whl", hash = "sha256:e9dbacd22555c2d47f262ef96bb4e30880e5956169741400af8b306bbb24a273"},
    {file = "pandas-1.5.2-cp310-cp310-macosx_10_9_x86_64.whl", hash = "sha256:e2b83abd292194f350bb04e188f9379d36b8dfac24dd445d5c87575f3beaf789"},
    {file = "pandas-1.5.2-cp310-cp310-macosx_11_0_arm64.whl", hash = "sha256:2552bffc808641c6eb471e55aa6899fa002ac94e4eebfa9ec058649122db5824"},
    {file = "pandas-1.5.2-cp310-cp310-manylinux_2_17_aarch64.manylinux2014_aarch64.whl", hash = "sha256:1fc87eac0541a7d24648a001d553406f4256e744d92df1df8ebe41829a915028"},
    {file = "pandas-1.5.2-cp310-cp310-manylinux_2_17_x86_64.manylinux2014_x86_64.whl", hash = "sha256:d0d8fd58df5d17ddb8c72a5075d87cd80d71b542571b5f78178fb067fa4e9c72"},
    {file = "pandas-1.5.2-cp310-cp310-win_amd64.whl", hash = "sha256:4aed257c7484d01c9a194d9a94758b37d3d751849c05a0050c087a358c41ad1f"},
    {file = "pandas-1.5.2-cp311-cp311-macosx_10_9_universal2.whl", hash = "sha256:375262829c8c700c3e7cbb336810b94367b9c4889818bbd910d0ecb4e45dc261"},
    {file = "pandas-1.5.2-cp311-cp311-macosx_10_9_x86_64.whl", hash = "sha256:cc3cd122bea268998b79adebbb8343b735a5511ec14efb70a39e7acbc11ccbdc"},
    {file = "pandas-1.5.2-cp311-cp311-macosx_11_0_arm64.whl", hash = "sha256:b4f5a82afa4f1ff482ab8ded2ae8a453a2cdfde2001567b3ca24a4c5c5ca0db3"},
    {file = "pandas-1.5.2-cp311-cp311-manylinux_2_17_aarch64.manylinux2014_aarch64.whl", hash = "sha256:8092a368d3eb7116e270525329a3e5c15ae796ccdf7ccb17839a73b4f5084a39"},
    {file = "pandas-1.5.2-cp311-cp311-manylinux_2_17_x86_64.manylinux2014_x86_64.whl", hash = "sha256:f6257b314fc14958f8122779e5a1557517b0f8e500cfb2bd53fa1f75a8ad0af2"},
    {file = "pandas-1.5.2-cp311-cp311-win_amd64.whl", hash = "sha256:82ae615826da838a8e5d4d630eb70c993ab8636f0eff13cb28aafc4291b632b5"},
    {file = "pandas-1.5.2-cp38-cp38-macosx_10_9_universal2.whl", hash = "sha256:457d8c3d42314ff47cc2d6c54f8fc0d23954b47977b2caed09cd9635cb75388b"},
    {file = "pandas-1.5.2-cp38-cp38-macosx_10_9_x86_64.whl", hash = "sha256:c009a92e81ce836212ce7aa98b219db7961a8b95999b97af566b8dc8c33e9519"},
    {file = "pandas-1.5.2-cp38-cp38-macosx_11_0_arm64.whl", hash = "sha256:71f510b0efe1629bf2f7c0eadb1ff0b9cf611e87b73cd017e6b7d6adb40e2b3a"},
    {file = "pandas-1.5.2-cp38-cp38-manylinux_2_17_aarch64.manylinux2014_aarch64.whl", hash = "sha256:a40dd1e9f22e01e66ed534d6a965eb99546b41d4d52dbdb66565608fde48203f"},
    {file = "pandas-1.5.2-cp38-cp38-manylinux_2_17_x86_64.manylinux2014_x86_64.whl", hash = "sha256:5ae7e989f12628f41e804847a8cc2943d362440132919a69429d4dea1f164da0"},
    {file = "pandas-1.5.2-cp38-cp38-win32.whl", hash = "sha256:530948945e7b6c95e6fa7aa4be2be25764af53fba93fe76d912e35d1c9ee46f5"},
    {file = "pandas-1.5.2-cp38-cp38-win_amd64.whl", hash = "sha256:73f219fdc1777cf3c45fde7f0708732ec6950dfc598afc50588d0d285fddaefc"},
    {file = "pandas-1.5.2-cp39-cp39-macosx_10_9_universal2.whl", hash = "sha256:9608000a5a45f663be6af5c70c3cbe634fa19243e720eb380c0d378666bc7702"},
    {file = "pandas-1.5.2-cp39-cp39-macosx_10_9_x86_64.whl", hash = "sha256:315e19a3e5c2ab47a67467fc0362cb36c7c60a93b6457f675d7d9615edad2ebe"},
    {file = "pandas-1.5.2-cp39-cp39-macosx_11_0_arm64.whl", hash = "sha256:e18bc3764cbb5e118be139b3b611bc3fbc5d3be42a7e827d1096f46087b395eb"},
    {file = "pandas-1.5.2-cp39-cp39-manylinux_2_17_aarch64.manylinux2014_aarch64.whl", hash = "sha256:0183cb04a057cc38fde5244909fca9826d5d57c4a5b7390c0cc3fa7acd9fa883"},
    {file = "pandas-1.5.2-cp39-cp39-manylinux_2_17_x86_64.manylinux2014_x86_64.whl", hash = "sha256:344021ed3e639e017b452aa8f5f6bf38a8806f5852e217a7594417fb9bbfa00e"},
    {file = "pandas-1.5.2-cp39-cp39-win32.whl", hash = "sha256:e7469271497960b6a781eaa930cba8af400dd59b62ec9ca2f4d31a19f2f91090"},
    {file = "pandas-1.5.2-cp39-cp39-win_amd64.whl", hash = "sha256:c218796d59d5abd8780170c937b812c9637e84c32f8271bbf9845970f8c1351f"},
    {file = "pandas-1.5.2.tar.gz", hash = "sha256:220b98d15cee0b2cd839a6358bd1f273d0356bf964c1a1aeb32d47db0215488b"},
]
parso = [
    {file = "parso-0.8.3-py2.py3-none-any.whl", hash = "sha256:c001d4636cd3aecdaf33cbb40aebb59b094be2a74c556778ef5576c175e19e75"},
    {file = "parso-0.8.3.tar.gz", hash = "sha256:8c07be290bb59f03588915921e29e8a50002acaf2cdc5fa0e0114f91709fafa0"},
]
pathspec = [
    {file = "pathspec-0.11.1-py3-none-any.whl", hash = "sha256:d8af70af76652554bd134c22b3e8a1cc46ed7d91edcdd721ef1a0c51a84a5293"},
    {file = "pathspec-0.11.1.tar.gz", hash = "sha256:2798de800fa92780e33acca925945e9a19a133b715067cf165b8866c15a31687"},
]
pexpect = [
    {file = "pexpect-4.8.0-py2.py3-none-any.whl", hash = "sha256:0b48a55dcb3c05f3329815901ea4fc1537514d6ba867a152b581d69ae3710937"},
    {file = "pexpect-4.8.0.tar.gz", hash = "sha256:fc65a43959d153d0114afe13997d439c22823a27cefceb5ff35c2178c6784c0c"},
]
phonenumbers = [
    {file = "phonenumbers-8.12.48-py2.py3-none-any.whl", hash = "sha256:429273b98966475d0c18ee293096eaf81c6b5727d0d55c7ba5ce9c60ec8c59ef"},
    {file = "phonenumbers-8.12.48.tar.gz", hash = "sha256:af0681fbfe9fa0721376ad9b729e772e5d20bf2cf50d9dd8ca2f0bdd78e9f0ce"},
]
pickleshare = [
    {file = "pickleshare-0.7.5-py2.py3-none-any.whl", hash = "sha256:9649af414d74d4df115d5d718f82acb59c9d418196b7b4290ed47a12ce62df56"},
    {file = "pickleshare-0.7.5.tar.gz", hash = "sha256:87683d47965c1da65cdacaf31c8441d12b8044cdec9aca500cd78fc2c683afca"},
]
Pillow = [
    {file = "Pillow-9.5.0-cp310-cp310-macosx_10_10_x86_64.whl", hash = "sha256:ace6ca218308447b9077c14ea4ef381ba0b67ee78d64046b3f19cf4e1139ad16"},
    {file = "Pillow-9.5.0-cp310-cp310-macosx_11_0_arm64.whl", hash = "sha256:d3d403753c9d5adc04d4694d35cf0391f0f3d57c8e0030aac09d7678fa8030aa"},
    {file = "Pillow-9.5.0-cp310-cp310-manylinux_2_17_aarch64.manylinux2014_aarch64.whl", hash = "sha256:5ba1b81ee69573fe7124881762bb4cd2e4b6ed9dd28c9c60a632902fe8db8b38"},
    {file = "Pillow-9.5.0-cp310-cp310-manylinux_2_17_i686.manylinux2014_i686.whl", hash = "sha256:fe7e1c262d3392afcf5071df9afa574544f28eac825284596ac6db56e6d11062"},
    {file = "Pillow-9.5.0-cp310-cp310-manylinux_2_17_x86_64.manylinux2014_x86_64.whl", hash = "sha256:8f36397bf3f7d7c6a3abdea815ecf6fd14e7fcd4418ab24bae01008d8d8ca15e"},
    {file = "Pillow-9.5.0-cp310-cp310-manylinux_2_28_aarch64.whl", hash = "sha256:252a03f1bdddce077eff2354c3861bf437c892fb1832f75ce813ee94347aa9b5"},
    {file = "Pillow-9.5.0-cp310-cp310-manylinux_2_28_x86_64.whl", hash = "sha256:85ec677246533e27770b0de5cf0f9d6e4ec0c212a1f89dfc941b64b21226009d"},
    {file = "Pillow-9.5.0-cp310-cp310-musllinux_1_1_aarch64.whl", hash = "sha256:b416f03d37d27290cb93597335a2f85ed446731200705b22bb927405320de903"},
    {file = "Pillow-9.5.0-cp310-cp310-musllinux_1_1_x86_64.whl", hash = "sha256:1781a624c229cb35a2ac31cc4a77e28cafc8900733a864870c49bfeedacd106a"},
    {file = "Pillow-9.5.0-cp310-cp310-win32.whl", hash = "sha256:8507eda3cd0608a1f94f58c64817e83ec12fa93a9436938b191b80d9e4c0fc44"},
    {file = "Pillow-9.5.0-cp310-cp310-win_amd64.whl", hash = "sha256:d3c6b54e304c60c4181da1c9dadf83e4a54fd266a99c70ba646a9baa626819eb"},
    {file = "Pillow-9.5.0-cp311-cp311-macosx_10_10_x86_64.whl", hash = "sha256:7ec6f6ce99dab90b52da21cf0dc519e21095e332ff3b399a357c187b1a5eee32"},
    {file = "Pillow-9.5.0-cp311-cp311-macosx_11_0_arm64.whl", hash = "sha256:560737e70cb9c6255d6dcba3de6578a9e2ec4b573659943a5e7e4af13f298f5c"},
    {file = "Pillow-9.5.0-cp311-cp311-manylinux_2_17_aarch64.manylinux2014_aarch64.whl", hash = "sha256:96e88745a55b88a7c64fa49bceff363a1a27d9a64e04019c2281049444a571e3"},
    {file = "Pillow-9.5.0-cp311-cp311-manylinux_2_17_i686.manylinux2014_i686.whl", hash = "sha256:d9c206c29b46cfd343ea7cdfe1232443072bbb270d6a46f59c259460db76779a"},
    {file = "Pillow-9.5.0-cp311-cp311-manylinux_2_17_x86_64.manylinux2014_x86_64.whl", hash = "sha256:cfcc2c53c06f2ccb8976fb5c71d448bdd0a07d26d8e07e321c103416444c7ad1"},
    {file = "Pillow-9.5.0-cp311-cp311-manylinux_2_28_aarch64.whl", hash = "sha256:a0f9bb6c80e6efcde93ffc51256d5cfb2155ff8f78292f074f60f9e70b942d99"},
    {file = "Pillow-9.5.0-cp311-cp311-manylinux_2_28_x86_64.whl", hash = "sha256:8d935f924bbab8f0a9a28404422da8af4904e36d5c33fc6f677e4c4485515625"},
    {file = "Pillow-9.5.0-cp311-cp311-musllinux_1_1_aarch64.whl", hash = "sha256:fed1e1cf6a42577953abbe8e6cf2fe2f566daebde7c34724ec8803c4c0cda579"},
    {file = "Pillow-9.5.0-cp311-cp311-musllinux_1_1_x86_64.whl", hash = "sha256:c1170d6b195555644f0616fd6ed929dfcf6333b8675fcca044ae5ab110ded296"},
    {file = "Pillow-9.5.0-cp311-cp311-win32.whl", hash = "sha256:54f7102ad31a3de5666827526e248c3530b3a33539dbda27c6843d19d72644ec"},
    {file = "Pillow-9.5.0-cp311-cp311-win_amd64.whl", hash = "sha256:cfa4561277f677ecf651e2b22dc43e8f5368b74a25a8f7d1d4a3a243e573f2d4"},
    {file = "Pillow-9.5.0-cp311-cp311-win_arm64.whl", hash = "sha256:965e4a05ef364e7b973dd17fc765f42233415974d773e82144c9bbaaaea5d089"},
    {file = "Pillow-9.5.0-cp312-cp312-win32.whl", hash = "sha256:22baf0c3cf0c7f26e82d6e1adf118027afb325e703922c8dfc1d5d0156bb2eeb"},
    {file = "Pillow-9.5.0-cp312-cp312-win_amd64.whl", hash = "sha256:432b975c009cf649420615388561c0ce7cc31ce9b2e374db659ee4f7d57a1f8b"},
    {file = "Pillow-9.5.0-cp37-cp37m-macosx_10_10_x86_64.whl", hash = "sha256:5d4ebf8e1db4441a55c509c4baa7a0587a0210f7cd25fcfe74dbbce7a4bd1906"},
    {file = "Pillow-9.5.0-cp37-cp37m-manylinux_2_17_aarch64.manylinux2014_aarch64.whl", hash = "sha256:375f6e5ee9620a271acb6820b3d1e94ffa8e741c0601db4c0c4d3cb0a9c224bf"},
    {file = "Pillow-9.5.0-cp37-cp37m-manylinux_2_17_i686.manylinux2014_i686.whl", hash = "sha256:99eb6cafb6ba90e436684e08dad8be1637efb71c4f2180ee6b8f940739406e78"},
    {file = "Pillow-9.5.0-cp37-cp37m-manylinux_2_17_x86_64.manylinux2014_x86_64.whl", hash = "sha256:2dfaaf10b6172697b9bceb9a3bd7b951819d1ca339a5ef294d1f1ac6d7f63270"},
    {file = "Pillow-9.5.0-cp37-cp37m-manylinux_2_28_aarch64.whl", hash = "sha256:763782b2e03e45e2c77d7779875f4432e25121ef002a41829d8868700d119392"},
    {file = "Pillow-9.5.0-cp37-cp37m-manylinux_2_28_x86_64.whl", hash = "sha256:35f6e77122a0c0762268216315bf239cf52b88865bba522999dc38f1c52b9b47"},
    {file = "Pillow-9.5.0-cp37-cp37m-win32.whl", hash = "sha256:aca1c196f407ec7cf04dcbb15d19a43c507a81f7ffc45b690899d6a76ac9fda7"},
    {file = "Pillow-9.5.0-cp37-cp37m-win_amd64.whl", hash = "sha256:322724c0032af6692456cd6ed554bb85f8149214d97398bb80613b04e33769f6"},
    {file = "Pillow-9.5.0-cp38-cp38-macosx_10_10_x86_64.whl", hash = "sha256:a0aa9417994d91301056f3d0038af1199eb7adc86e646a36b9e050b06f526597"},
    {file = "Pillow-9.5.0-cp38-cp38-macosx_11_0_arm64.whl", hash = "sha256:f8286396b351785801a976b1e85ea88e937712ee2c3ac653710a4a57a8da5d9c"},
    {file = "Pillow-9.5.0-cp38-cp38-manylinux_2_17_aarch64.manylinux2014_aarch64.whl", hash = "sha256:c830a02caeb789633863b466b9de10c015bded434deb3ec87c768e53752ad22a"},
    {file = "Pillow-9.5.0-cp38-cp38-manylinux_2_17_i686.manylinux2014_i686.whl", hash = "sha256:fbd359831c1657d69bb81f0db962905ee05e5e9451913b18b831febfe0519082"},
    {file = "Pillow-9.5.0-cp38-cp38-manylinux_2_17_x86_64.manylinux2014_x86_64.whl", hash = "sha256:f8fc330c3370a81bbf3f88557097d1ea26cd8b019d6433aa59f71195f5ddebbf"},
    {file = "Pillow-9.5.0-cp38-cp38-manylinux_2_28_aarch64.whl", hash = "sha256:7002d0797a3e4193c7cdee3198d7c14f92c0836d6b4a3f3046a64bd1ce8df2bf"},
    {file = "Pillow-9.5.0-cp38-cp38-manylinux_2_28_x86_64.whl", hash = "sha256:229e2c79c00e85989a34b5981a2b67aa079fd08c903f0aaead522a1d68d79e51"},
    {file = "Pillow-9.5.0-cp38-cp38-musllinux_1_1_aarch64.whl", hash = "sha256:9adf58f5d64e474bed00d69bcd86ec4bcaa4123bfa70a65ce72e424bfb88ed96"},
    {file = "Pillow-9.5.0-cp38-cp38-musllinux_1_1_x86_64.whl", hash = "sha256:662da1f3f89a302cc22faa9f14a262c2e3951f9dbc9617609a47521c69dd9f8f"},
    {file = "Pillow-9.5.0-cp38-cp38-win32.whl", hash = "sha256:6608ff3bf781eee0cd14d0901a2b9cc3d3834516532e3bd673a0a204dc8615fc"},
    {file = "Pillow-9.5.0-cp38-cp38-win_amd64.whl", hash = "sha256:e49eb4e95ff6fd7c0c402508894b1ef0e01b99a44320ba7d8ecbabefddcc5569"},
    {file = "Pillow-9.5.0-cp39-cp39-macosx_10_10_x86_64.whl", hash = "sha256:482877592e927fd263028c105b36272398e3e1be3269efda09f6ba21fd83ec66"},
    {file = "Pillow-9.5.0-cp39-cp39-macosx_11_0_arm64.whl", hash = "sha256:3ded42b9ad70e5f1754fb7c2e2d6465a9c842e41d178f262e08b8c85ed8a1d8e"},
    {file = "Pillow-9.5.0-cp39-cp39-manylinux_2_17_aarch64.manylinux2014_aarch64.whl", hash = "sha256:c446d2245ba29820d405315083d55299a796695d747efceb5717a8b450324115"},
    {file = "Pillow-9.5.0-cp39-cp39-manylinux_2_17_i686.manylinux2014_i686.whl", hash = "sha256:8aca1152d93dcc27dc55395604dcfc55bed5f25ef4c98716a928bacba90d33a3"},
    {file = "Pillow-9.5.0-cp39-cp39-manylinux_2_17_x86_64.manylinux2014_x86_64.whl", hash = "sha256:608488bdcbdb4ba7837461442b90ea6f3079397ddc968c31265c1e056964f1ef"},
    {file = "Pillow-9.5.0-cp39-cp39-manylinux_2_28_aarch64.whl", hash = "sha256:60037a8db8750e474af7ffc9faa9b5859e6c6d0a50e55c45576bf28be7419705"},
    {file = "Pillow-9.5.0-cp39-cp39-manylinux_2_28_x86_64.whl", hash = "sha256:07999f5834bdc404c442146942a2ecadd1cb6292f5229f4ed3b31e0a108746b1"},
    {file = "Pillow-9.5.0-cp39-cp39-musllinux_1_1_aarch64.whl", hash = "sha256:a127ae76092974abfbfa38ca2d12cbeddcdeac0fb71f9627cc1135bedaf9d51a"},
    {file = "Pillow-9.5.0-cp39-cp39-musllinux_1_1_x86_64.whl", hash = "sha256:489f8389261e5ed43ac8ff7b453162af39c3e8abd730af8363587ba64bb2e865"},
    {file = "Pillow-9.5.0-cp39-cp39-win32.whl", hash = "sha256:9b1af95c3a967bf1da94f253e56b6286b50af23392a886720f563c547e48e964"},
    {file = "Pillow-9.5.0-cp39-cp39-win_amd64.whl", hash = "sha256:77165c4a5e7d5a284f10a6efaa39a0ae8ba839da344f20b111d62cc932fa4e5d"},
    {file = "Pillow-9.5.0-pp38-pypy38_pp73-macosx_10_10_x86_64.whl", hash = "sha256:833b86a98e0ede388fa29363159c9b1a294b0905b5128baf01db683672f230f5"},
    {file = "Pillow-9.5.0-pp38-pypy38_pp73-manylinux_2_17_i686.manylinux2014_i686.whl", hash = "sha256:aaf305d6d40bd9632198c766fb64f0c1a83ca5b667f16c1e79e1661ab5060140"},
    {file = "Pillow-9.5.0-pp38-pypy38_pp73-manylinux_2_17_x86_64.manylinux2014_x86_64.whl", hash = "sha256:0852ddb76d85f127c135b6dd1f0bb88dbb9ee990d2cd9aa9e28526c93e794fba"},
    {file = "Pillow-9.5.0-pp38-pypy38_pp73-manylinux_2_28_x86_64.whl", hash = "sha256:91ec6fe47b5eb5a9968c79ad9ed78c342b1f97a091677ba0e012701add857829"},
    {file = "Pillow-9.5.0-pp38-pypy38_pp73-win_amd64.whl", hash = "sha256:cb841572862f629b99725ebaec3287fc6d275be9b14443ea746c1dd325053cbd"},
    {file = "Pillow-9.5.0-pp39-pypy39_pp73-macosx_10_10_x86_64.whl", hash = "sha256:c380b27d041209b849ed246b111b7c166ba36d7933ec6e41175fd15ab9eb1572"},
    {file = "Pillow-9.5.0-pp39-pypy39_pp73-manylinux_2_17_i686.manylinux2014_i686.whl", hash = "sha256:7c9af5a3b406a50e313467e3565fc99929717f780164fe6fbb7704edba0cebbe"},
    {file = "Pillow-9.5.0-pp39-pypy39_pp73-manylinux_2_17_x86_64.manylinux2014_x86_64.whl", hash = "sha256:5671583eab84af046a397d6d0ba25343c00cd50bce03787948e0fff01d4fd9b1"},
    {file = "Pillow-9.5.0-pp39-pypy39_pp73-manylinux_2_28_x86_64.whl", hash = "sha256:84a6f19ce086c1bf894644b43cd129702f781ba5751ca8572f08aa40ef0ab7b7"},
    {file = "Pillow-9.5.0-pp39-pypy39_pp73-win_amd64.whl", hash = "sha256:1e7723bd90ef94eda669a3c2c19d549874dd5badaeefabefd26053304abe5799"},
    {file = "Pillow-9.5.0.tar.gz", hash = "sha256:bf548479d336726d7a0eceb6e767e179fbde37833ae42794602631a070d630f1"},
]
platformdirs = [
    {file = "platformdirs-3.5.1-py3-none-any.whl", hash = "sha256:e2378146f1964972c03c085bb5662ae80b2b8c06226c54b2ff4aa9483e8a13a5"},
    {file = "platformdirs-3.5.1.tar.gz", hash = "sha256:412dae91f52a6f84830f39a8078cecd0e866cb72294a5c66808e74d5e88d251f"},
]
prompt-toolkit = [
    {file = "prompt_toolkit-3.0.38-py3-none-any.whl", hash = "sha256:45ea77a2f7c60418850331366c81cf6b5b9cf4c7fd34616f733c5427e6abbb1f"},
    {file = "prompt_toolkit-3.0.38.tar.gz", hash = "sha256:23ac5d50538a9a38c8bde05fecb47d0b403ecd0662857a86f886f798563d5b9b"},
]
psycopg2-binary = [
    {file = "psycopg2-binary-2.8.5.tar.gz", hash = "sha256:ccdc6a87f32b491129ada4b87a43b1895cf2c20fdb7f98ad979647506ffc41b6"},
    {file = "psycopg2_binary-2.8.5-cp27-cp27m-macosx_10_6_intel.macosx_10_9_intel.macosx_10_9_x86_64.macosx_10_10_intel.macosx_10_10_x86_64.whl", hash = "sha256:96d3038f5bd061401996614f65d27a4ecb62d843eb4f48e212e6d129171a721f"},
    {file = "psycopg2_binary-2.8.5-cp27-cp27m-manylinux1_i686.whl", hash = "sha256:08507efbe532029adee21b8d4c999170a83760d38249936038bd0602327029b5"},
    {file = "psycopg2_binary-2.8.5-cp27-cp27m-manylinux1_x86_64.whl", hash = "sha256:b9a8b391c2b0321e0cd7ec6b4cfcc3dd6349347bd1207d48bcb752aa6c553a66"},
    {file = "psycopg2_binary-2.8.5-cp27-cp27m-win32.whl", hash = "sha256:3286541b9d85a340ee4ed42732d15fc1bb441dc500c97243a768154ab8505bb5"},
    {file = "psycopg2_binary-2.8.5-cp27-cp27m-win_amd64.whl", hash = "sha256:008da3ab51adc70a5f1cfbbe5db3a22607ab030eb44bcecf517ad11a0c2b3cac"},
    {file = "psycopg2_binary-2.8.5-cp27-cp27mu-manylinux1_i686.whl", hash = "sha256:ba13346ff6d3eb2dca0b6fa0d8a9d999eff3dcd9b55f3a890f12b0b6362b2b38"},
    {file = "psycopg2_binary-2.8.5-cp27-cp27mu-manylinux1_x86_64.whl", hash = "sha256:c8830b7d5f16fd79d39b21e3d94f247219036b29b30c8270314c46bf8b732389"},
    {file = "psycopg2_binary-2.8.5-cp34-cp34m-win32.whl", hash = "sha256:51f7823f1b087d2020d8e8c9e6687473d3d239ba9afc162d9b2ab6e80b53f9f9"},
    {file = "psycopg2_binary-2.8.5-cp34-cp34m-win_amd64.whl", hash = "sha256:107d9be3b614e52a192719c6bf32e8813030020ea1d1215daa86ded9a24d8b04"},
    {file = "psycopg2_binary-2.8.5-cp35-cp35m-macosx_10_6_intel.macosx_10_9_intel.macosx_10_9_x86_64.macosx_10_10_intel.macosx_10_10_x86_64.whl", hash = "sha256:930315ac53dc65cbf52ab6b6d27422611f5fb461d763c531db229c7e1af6c0b3"},
    {file = "psycopg2_binary-2.8.5-cp35-cp35m-manylinux1_i686.whl", hash = "sha256:6bb2dd006a46a4a4ce95201f836194eb6a1e863f69ee5bab506673e0ca767057"},
    {file = "psycopg2_binary-2.8.5-cp35-cp35m-manylinux1_x86_64.whl", hash = "sha256:3939cf75fc89c5e9ed836e228c4a63604dff95ad19aed2bbf71d5d04c15ed5ce"},
    {file = "psycopg2_binary-2.8.5-cp35-cp35m-win32.whl", hash = "sha256:a20299ee0ea2f9cca494396ac472d6e636745652a64a418b39522c120fd0a0a4"},
    {file = "psycopg2_binary-2.8.5-cp35-cp35m-win_amd64.whl", hash = "sha256:cc30cb900f42c8a246e2cb76539d9726f407330bc244ca7729c41a44e8d807fb"},
    {file = "psycopg2_binary-2.8.5-cp36-cp36m-macosx_10_6_intel.macosx_10_9_intel.macosx_10_9_x86_64.macosx_10_10_intel.macosx_10_10_x86_64.whl", hash = "sha256:40abc319f7f26c042a11658bf3dd3b0b3bceccf883ec1c565d5c909a90204434"},
    {file = "psycopg2_binary-2.8.5-cp36-cp36m-manylinux1_i686.whl", hash = "sha256:702f09d8f77dc4794651f650828791af82f7c2efd8c91ae79e3d9fe4bb7d4c98"},
    {file = "psycopg2_binary-2.8.5-cp36-cp36m-manylinux1_x86_64.whl", hash = "sha256:d1a8b01f6a964fec702d6b6dac1f91f2b9f9fe41b310cbb16c7ef1fac82df06d"},
    {file = "psycopg2_binary-2.8.5-cp36-cp36m-win32.whl", hash = "sha256:17a0ea0b0eabf07035e5e0d520dabc7950aeb15a17c6d36128ba99b2721b25b1"},
    {file = "psycopg2_binary-2.8.5-cp36-cp36m-win_amd64.whl", hash = "sha256:e004db88e5a75e5fdab1620fb9f90c9598c2a195a594225ac4ed2a6f1c23e162"},
    {file = "psycopg2_binary-2.8.5-cp37-cp37m-macosx_10_6_intel.macosx_10_9_intel.macosx_10_9_x86_64.macosx_10_10_intel.macosx_10_10_x86_64.whl", hash = "sha256:a34826d6465c2e2bbe9d0605f944f19d2480589f89863ed5f091943be27c9de4"},
    {file = "psycopg2_binary-2.8.5-cp37-cp37m-manylinux1_i686.whl", hash = "sha256:cac918cd7c4c498a60f5d2a61d4f0a6091c2c9490d81bc805c963444032d0dab"},
    {file = "psycopg2_binary-2.8.5-cp37-cp37m-manylinux1_x86_64.whl", hash = "sha256:7b832d76cc65c092abd9505cc670c4e3421fd136fb6ea5b94efbe4c146572505"},
    {file = "psycopg2_binary-2.8.5-cp37-cp37m-win32.whl", hash = "sha256:bb0608694a91db1e230b4a314e8ed00ad07ed0c518f9a69b83af2717e31291a3"},
    {file = "psycopg2_binary-2.8.5-cp37-cp37m-win_amd64.whl", hash = "sha256:eb2f43ae3037f1ef5e19339c41cf56947021ac892f668765cd65f8ab9814192e"},
    {file = "psycopg2_binary-2.8.5-cp38-cp38-macosx_10_9_x86_64.macosx_10_9_intel.macosx_10_10_intel.macosx_10_10_x86_64.whl", hash = "sha256:07cf82c870ec2d2ce94d18e70c13323c89f2f2a2628cbf1feee700630be2519a"},
    {file = "psycopg2_binary-2.8.5-cp38-cp38-manylinux1_i686.whl", hash = "sha256:a69970ee896e21db4c57e398646af9edc71c003bc52a3cc77fb150240fefd266"},
    {file = "psycopg2_binary-2.8.5-cp38-cp38-manylinux1_x86_64.whl", hash = "sha256:7036ccf715925251fac969f4da9ad37e4b7e211b1e920860148a10c0de963522"},
    {file = "psycopg2_binary-2.8.5-cp38-cp38-win32.whl", hash = "sha256:8f74e631b67482d504d7e9cf364071fc5d54c28e79a093ff402d5f8f81e23bfa"},
    {file = "psycopg2_binary-2.8.5-cp38-cp38-win_amd64.whl", hash = "sha256:fa466306fcf6b39b8a61d003123d442b23707d635a5cb05ac4e1b62cc79105cd"},
]
ptyprocess = [
    {file = "ptyprocess-0.7.0-py2.py3-none-any.whl", hash = "sha256:4b41f3967fce3af57cc7e94b888626c18bf37a083e3651ca8feeb66d492fef35"},
    {file = "ptyprocess-0.7.0.tar.gz", hash = "sha256:5c5d0a3b48ceee0b48485e0c26037c0acd7d29765ca3fbb5cb3831d347423220"},
]
pure-eval = [
    {file = "pure_eval-0.2.2-py3-none-any.whl", hash = "sha256:01eaab343580944bc56080ebe0a674b39ec44a945e6d09ba7db3cb8cec289350"},
    {file = "pure_eval-0.2.2.tar.gz", hash = "sha256:2b45320af6dfaa1750f543d714b6d1c520a1688dec6fd24d339063ce0aaa9ac3"},
]
pycodestyle = [
    {file = "pycodestyle-2.8.0-py2.py3-none-any.whl", hash = "sha256:720f8b39dde8b293825e7ff02c475f3077124006db4f440dcbc9a20b76548a20"},
    {file = "pycodestyle-2.8.0.tar.gz", hash = "sha256:eddd5847ef438ea1c7870ca7eb78a9d47ce0cdb4851a5523949f2601d0cbbe7f"},
]
pyflakes = [
    {file = "pyflakes-2.4.0-py2.py3-none-any.whl", hash = "sha256:3bb3a3f256f4b7968c9c788781e4ff07dce46bdf12339dcda61053375426ee2e"},
    {file = "pyflakes-2.4.0.tar.gz", hash = "sha256:05a85c2872edf37a4ed30b0cce2f6093e1d0581f8c19d7393122da7e25b2b24c"},
]
Pygments = [
    {file = "Pygments-2.15.1-py3-none-any.whl", hash = "sha256:db2db3deb4b4179f399a09054b023b6a586b76499d36965813c71aa8ed7b5fd1"},
    {file = "Pygments-2.15.1.tar.gz", hash = "sha256:8ace4d3c1dd481894b2005f560ead0f9f19ee64fe983366be1a21e171d12775c"},
]
pylint = [
    {file = "pylint-2.13.8-py3-none-any.whl", hash = "sha256:f87e863a0b08f64b5230e7e779bcb75276346995737b2c0dc2793070487b1ff6"},
    {file = "pylint-2.13.8.tar.gz", hash = "sha256:ced8968c3b699df0615e2a709554dec3ddac2f5cd06efadb69554a69eeca364a"},
]
pyproj = [
    {file = "pyproj-3.5.0-cp310-cp310-macosx_10_9_x86_64.whl", hash = "sha256:6475ce653880938468a1a1b7321267243909e34b972ba9e53d5982c41d555918"},
    {file = "pyproj-3.5.0-cp310-cp310-macosx_11_0_arm64.whl", hash = "sha256:61e4ad57d89b03a7b173793b31bca8ee110112cde1937ef0f42a70b9120c827d"},
    {file = "pyproj-3.5.0-cp310-cp310-manylinux_2_17_aarch64.manylinux2014_aarch64.whl", hash = "sha256:7bdd2021bb6f7f346bfe1d2a358aa109da017d22c4704af2d994e7c7ee0a7a53"},
    {file = "pyproj-3.5.0-cp310-cp310-manylinux_2_17_i686.manylinux2014_i686.whl", hash = "sha256:5674923351e76222e2c10c58b5e1ac119d7a46b270d822c463035971b06f724b"},
    {file = "pyproj-3.5.0-cp310-cp310-manylinux_2_17_x86_64.manylinux2014_x86_64.whl", hash = "sha256:cd5e2b6aa255023c4acd0b977590f1f7cc801ba21b4d806fcf6dfac3474ebb83"},
    {file = "pyproj-3.5.0-cp310-cp310-win32.whl", hash = "sha256:6f316a66031a14e9c5a88c91f8b77aa97f5454895674541ed6ab630b682be35d"},
    {file = "pyproj-3.5.0-cp310-cp310-win_amd64.whl", hash = "sha256:f7c2f4d9681e810cf40239caaca00079930a6d9ee6591139b88d592d36051d82"},
    {file = "pyproj-3.5.0-cp311-cp311-macosx_10_9_x86_64.whl", hash = "sha256:7572983134e310e0ca809c63f1722557a040fe9443df5f247bf11ba887eb1229"},
    {file = "pyproj-3.5.0-cp311-cp311-macosx_11_0_arm64.whl", hash = "sha256:eccb417b91d0be27805dfc97550bfb8b7db94e9fe1db5ebedb98f5b88d601323"},
    {file = "pyproj-3.5.0-cp311-cp311-manylinux_2_17_aarch64.manylinux2014_aarch64.whl", hash = "sha256:621d78a9d8bf4d06e08bef2471021fbcb1a65aa629ad4a20c22e521ce729cc20"},
    {file = "pyproj-3.5.0-cp311-cp311-manylinux_2_17_i686.manylinux2014_i686.whl", hash = "sha256:d9a024370e917c899bff9171f03ea6079deecdc7482a146a2c565f3b9df134ea"},
    {file = "pyproj-3.5.0-cp311-cp311-manylinux_2_17_x86_64.manylinux2014_x86_64.whl", hash = "sha256:1b7c2113c4d11184a238077ec85e31eda1dcc58ffeb9a4429830e0a7036e787d"},
    {file = "pyproj-3.5.0-cp311-cp311-win32.whl", hash = "sha256:a730f5b4c98c8a0f312437873e6e34dbd4cc6dc23d5afd91a6691c62724b1f68"},
    {file = "pyproj-3.5.0-cp311-cp311-win_amd64.whl", hash = "sha256:e97573de0ab3bbbcb4c7748bc41f4ceb6da10b45d35b1a294b5820701e7c25f0"},
    {file = "pyproj-3.5.0-cp38-cp38-macosx_10_9_x86_64.whl", hash = "sha256:2b708fd43453b985642b737d4a6e7f1d6a0ab1677ffa4e14cc258537b49224b0"},
    {file = "pyproj-3.5.0-cp38-cp38-macosx_11_0_arm64.whl", hash = "sha256:b60d93a200639e8367c6542a964fd0aa2dbd152f256c1831dc18cd5aa470fb8a"},
    {file = "pyproj-3.5.0-cp38-cp38-manylinux_2_17_aarch64.manylinux2014_aarch64.whl", hash = "sha256:38862fe07316ae12b79d82d298e390973a4f00b684f3c2d037238e20e00610ba"},
    {file = "pyproj-3.5.0-cp38-cp38-manylinux_2_17_i686.manylinux2014_i686.whl", hash = "sha256:71b65f2a38cd9e16883dbb0f8ae82bdf8f6b79b1b02975c78483ab8428dbbf2f"},
    {file = "pyproj-3.5.0-cp38-cp38-manylinux_2_17_x86_64.manylinux2014_x86_64.whl", hash = "sha256:b752b7d9c4b08181c7e8c0d9c7f277cbefff42227f34d3310696a87c863d9dd3"},
    {file = "pyproj-3.5.0-cp38-cp38-win32.whl", hash = "sha256:b937215bfbaf404ec8f03ca741fc3f9f2c4c2c5590a02ccddddd820ae3c71331"},
    {file = "pyproj-3.5.0-cp38-cp38-win_amd64.whl", hash = "sha256:97ed199033c2c770e7eea2ef80ff5e6413426ec2d7ec985b869792f04ab95d05"},
    {file = "pyproj-3.5.0-cp39-cp39-macosx_10_9_x86_64.whl", hash = "sha256:052c49fce8b5d55943a35c36ccecb87350c68b48ba95bc02a789770c374ef819"},
    {file = "pyproj-3.5.0-cp39-cp39-macosx_11_0_arm64.whl", hash = "sha256:1507138ea28bf2134d31797675380791cc1a7156a3aeda484e65a78a4aba9b62"},
    {file = "pyproj-3.5.0-cp39-cp39-manylinux_2_17_aarch64.manylinux2014_aarch64.whl", hash = "sha256:c02742ef3d846401861a878a61ef7ad911ea7539d6cc4619ddb52dbdf7b45aee"},
    {file = "pyproj-3.5.0-cp39-cp39-manylinux_2_17_i686.manylinux2014_i686.whl", hash = "sha256:385b0341861d3ebc8cad98337a738821dcb548d465576527399f4955ca24b6ed"},
    {file = "pyproj-3.5.0-cp39-cp39-manylinux_2_17_x86_64.manylinux2014_x86_64.whl", hash = "sha256:8fe6bb1b68a35d07378d38be77b5b2f8dd2bea5910c957bfcc7bee55988d3910"},
    {file = "pyproj-3.5.0-cp39-cp39-win32.whl", hash = "sha256:5c4b85ac10d733c42d73a2e6261c8d6745bf52433a31848dd1b6561c9a382da3"},
    {file = "pyproj-3.5.0-cp39-cp39-win_amd64.whl", hash = "sha256:1798ff7d65d9057ebb2d017ffe8403268b8452f24d0428b2140018c25c7fa1bc"},
    {file = "pyproj-3.5.0-pp38-pypy38_pp73-macosx_10_9_x86_64.whl", hash = "sha256:d711517a8487ef3245b08dc82f781a906df9abb3b6cb0ce0486f0eeb823ca570"},
    {file = "pyproj-3.5.0-pp38-pypy38_pp73-manylinux_2_17_i686.manylinux2014_i686.whl", hash = "sha256:788a5dadb532644a64efe0f5f01bf508c821eb7e984f13a677d56002f1e8a67a"},
    {file = "pyproj-3.5.0-pp38-pypy38_pp73-manylinux_2_17_x86_64.manylinux2014_x86_64.whl", hash = "sha256:73f7960a97225812f9b1d7aeda5fb83812f38de9441e3476fcc8abb3e2b2f4de"},
    {file = "pyproj-3.5.0-pp39-pypy39_pp73-macosx_10_9_x86_64.whl", hash = "sha256:fde5ece4d2436b5a57c8f5f97b49b5de06a856d03959f836c957d3e609f2de7e"},
    {file = "pyproj-3.5.0-pp39-pypy39_pp73-manylinux_2_17_i686.manylinux2014_i686.whl", hash = "sha256:e08db25b61cf024648d55973cc3d1c3f1d0818fabf594d5f5a8e2318103d2aa0"},
    {file = "pyproj-3.5.0-pp39-pypy39_pp73-manylinux_2_17_x86_64.manylinux2014_x86_64.whl", hash = "sha256:6a87b419a2a352413fbf759ecb66da9da50bd19861c8f26db6a25439125b27b9"},
    {file = "pyproj-3.5.0.tar.gz", hash = "sha256:9859d1591c1863414d875ae0759e72c2cffc01ab989dc64137fbac572cc81bf6"},
]
python-dateutil = [
    {file = "python-dateutil-2.8.2.tar.gz", hash = "sha256:0123cacc1627ae19ddf3c27a5de5bd67ee4586fbdd6440d9748f8abb483d3e86"},
    {file = "python_dateutil-2.8.2-py2.py3-none-any.whl", hash = "sha256:961d03dc3453ebbc59dbdea9e4e11c5651520a876d0f4db161e8674aae935da9"},
]
python-docx = [
    {file = "python-docx-0.8.11.tar.gz", hash = "sha256:1105d233a0956dd8dd1e710d20b159e2d72ac3c301041b95f4d4ceb3e0ebebc4"},
]
pytz = [
    {file = "pytz-2020.1-py2.py3-none-any.whl", hash = "sha256:a494d53b6d39c3c6e44c3bec237336e14305e4f29bbf800b599253057fbb79ed"},
    {file = "pytz-2020.1.tar.gz", hash = "sha256:c35965d010ce31b23eeb663ed3cc8c906275d6be1a34393a1d73a41febf4a048"},
]
reportlab = [
    {file = "reportlab-3.5.55-cp27-cp27m-macosx_10_9_x86_64.whl", hash = "sha256:2e012f7b845ef9f1f5bd63461d5201fa624b019a65ff5a93d0002b4f915bbc89"},
    {file = "reportlab-3.5.55-cp27-cp27m-manylinux1_i686.whl", hash = "sha256:8999bb075102d1b8ca4aada6ca14653d52bf02e37fd064e477eb180741f75077"},
    {file = "reportlab-3.5.55-cp27-cp27m-manylinux1_x86_64.whl", hash = "sha256:bbb297754f5cf25eb8fcb817752984252a7feb0ca83e383718e4eec2fb67ea32"},
    {file = "reportlab-3.5.55-cp27-cp27m-manylinux2010_i686.whl", hash = "sha256:9ed4d761b726ff411565eddb10cb37a6bca0ec873d9a18a83cf078f4502a2d94"},
    {file = "reportlab-3.5.55-cp27-cp27m-manylinux2010_x86_64.whl", hash = "sha256:f955a6366cf8e6729776c96e281bede468acd74f6eb49a5bbb048646adaa43d8"},
    {file = "reportlab-3.5.55-cp27-cp27m-win32.whl", hash = "sha256:2d65f9cc5c0d3f63b5d024e6cf92234f1ab1f267cc9e5a847ab5d3efe1c3cf3e"},
    {file = "reportlab-3.5.55-cp27-cp27m-win_amd64.whl", hash = "sha256:c1e5ef5089e16b249388f65d8c8f8b74989e72eb8332060dc580a2ecb967cfc2"},
    {file = "reportlab-3.5.55-cp27-cp27mu-manylinux1_i686.whl", hash = "sha256:6b226830f80df066d5986a3fdb3eb4d1b6320048f3d9ade539a6c03a5bc8b3ec"},
    {file = "reportlab-3.5.55-cp27-cp27mu-manylinux1_x86_64.whl", hash = "sha256:31ccfdbf5bb5ec85f0397661085ce4c9e52537ca0d2bf4220259666a4dcc55c2"},
    {file = "reportlab-3.5.55-cp27-cp27mu-manylinux2010_i686.whl", hash = "sha256:8f6163729612e815b89649aed2e237505362a78014199f819fd92f9e5c96769b"},
    {file = "reportlab-3.5.55-cp27-cp27mu-manylinux2010_x86_64.whl", hash = "sha256:7da162fa677b90bd14f19b20ff80fec18c24a31ac44e5342ba49e198b13c4f92"},
    {file = "reportlab-3.5.55-cp36-cp36m-macosx_10_9_x86_64.whl", hash = "sha256:f585b3bf7062c228306acd7f40b2ad915b32603228c19bb225952cc98fd2015a"},
    {file = "reportlab-3.5.55-cp36-cp36m-manylinux1_i686.whl", hash = "sha256:fe882fd348d8429debbdac4518d6a42888a7f4ad613dc596ce94788169caeb08"},
    {file = "reportlab-3.5.55-cp36-cp36m-manylinux1_x86_64.whl", hash = "sha256:b10cb48606d97b70edb094576e3d493d40467395e4fc267655135a2c92defbe8"},
    {file = "reportlab-3.5.55-cp36-cp36m-manylinux2010_i686.whl", hash = "sha256:6216b11313467989ac9d9578ea3756d0af46e97184ee4e11a6b7ef652458f70d"},
    {file = "reportlab-3.5.55-cp36-cp36m-manylinux2010_x86_64.whl", hash = "sha256:bfdfad9b8ae00bd0752b77f954c7405327fd99b2cc6d5e4273e65be61429d56a"},
    {file = "reportlab-3.5.55-cp36-cp36m-win32.whl", hash = "sha256:a020d308e7c2de284d5407e3c6c13e3977a62b314f7bfe19bcc69677931da589"},
    {file = "reportlab-3.5.55-cp36-cp36m-win_amd64.whl", hash = "sha256:59659ee8897950fd1acd41a9cc61f4afdfda52dc2bb69a1924ce68089491849d"},
    {file = "reportlab-3.5.55-cp37-cp37m-macosx_10_9_x86_64.whl", hash = "sha256:2906321b3d2779faafe47e2c13f9c69e1fb4ddb907f5a49cab3f9b0ea95df1f5"},
    {file = "reportlab-3.5.55-cp37-cp37m-manylinux1_i686.whl", hash = "sha256:c5ed342e29a5fd7eeb0f2ccf7e5b946b5f750f05633b2d6a94b1c02094a77967"},
    {file = "reportlab-3.5.55-cp37-cp37m-manylinux1_x86_64.whl", hash = "sha256:9a53d76eec33abda11617aad1c9f5f4a2d906dd2f92a03a3f1ea370efbb52c95"},
    {file = "reportlab-3.5.55-cp37-cp37m-manylinux2010_i686.whl", hash = "sha256:9699fa8f0911ad56b46cc60bbaebe1557fd1c9e8da98185a7a1c0c40193eba48"},
    {file = "reportlab-3.5.55-cp37-cp37m-manylinux2010_x86_64.whl", hash = "sha256:440d5f86c2b822abdb7981d691a78bdcf56f4710174830283034235ab2af2969"},
    {file = "reportlab-3.5.55-cp37-cp37m-win32.whl", hash = "sha256:6e224c16c3d6fafdb2fb67b33c4b84d984ec34869834b3a137809f2fe5b84778"},
    {file = "reportlab-3.5.55-cp37-cp37m-win_amd64.whl", hash = "sha256:22301773db730545b44d4c77d8f29baf5683ccabec9883d978e8b8eda6d2175f"},
    {file = "reportlab-3.5.55-cp38-cp38-macosx_10_9_x86_64.whl", hash = "sha256:cf589e980d92b0bf343fa512b9d3ae9ed0469cbffd99cb270b6c83da143cb437"},
    {file = "reportlab-3.5.55-cp38-cp38-manylinux1_i686.whl", hash = "sha256:06be7f04a631f02cd0202f7dee0d3e61dc265223f4ff861525ed7784b5552540"},
    {file = "reportlab-3.5.55-cp38-cp38-manylinux1_x86_64.whl", hash = "sha256:b8d6e9df5181ed07b7ae145258eb69e686133afc97930af51a3c0c9d784d834d"},
    {file = "reportlab-3.5.55-cp38-cp38-manylinux2010_i686.whl", hash = "sha256:6e10eba6a0e330096f4200b18824b3194c399329b7830e34baee1c04ea07f99f"},
    {file = "reportlab-3.5.55-cp38-cp38-manylinux2010_x86_64.whl", hash = "sha256:1a7a38810e79653d0ea8e61db4f0517ac2a0e76edd2497cf6d4969dd3be30030"},
    {file = "reportlab-3.5.55-cp38-cp38-win32.whl", hash = "sha256:6268a9a3d75e714b22beeb7687270956b06b232ccfdf37b1c6462961eab04457"},
    {file = "reportlab-3.5.55-cp38-cp38-win_amd64.whl", hash = "sha256:c7087a26b26aa82a3ba27e13e66f507cc697f9ceb4c046c0f758876b55f040a5"},
    {file = "reportlab-3.5.55-cp39-cp39-macosx_10_9_x86_64.whl", hash = "sha256:be90599e5e78c1ddfcfee8c752108def58b4c672ebcc4d3d9aa7fe65e7d3f16b"},
    {file = "reportlab-3.5.55-cp39-cp39-manylinux1_i686.whl", hash = "sha256:8406e960a974a65b765c9ff74b269aa64718b4af1e8c511ebdbd9a5b44b0c7e6"},
    {file = "reportlab-3.5.55-cp39-cp39-manylinux1_x86_64.whl", hash = "sha256:3e10bd20c8ada9f7e1113157aa73b8e0048f2624e74794b73799c3deb13d7a3f"},
    {file = "reportlab-3.5.55-cp39-cp39-manylinux2010_i686.whl", hash = "sha256:a2e6c15aecbe631245aab639751a58671312cced7e17de1ed9c45fb37036f6c9"},
    {file = "reportlab-3.5.55-cp39-cp39-manylinux2010_x86_64.whl", hash = "sha256:f2fde5abb6f21c1eff5430f380cdbbee7fdeda6af935a83730ddce9f0c4e504e"},
    {file = "reportlab-3.5.55-cp39-cp39-win32.whl", hash = "sha256:e6fb762e524a4fb118be9f44dbd9456cf80e42253ee8f1bdb0ea5c1f882d4ba8"},
    {file = "reportlab-3.5.55-cp39-cp39-win_amd64.whl", hash = "sha256:0a788a537c48915eda083485b59ac40ac012fa7c43070069bde6eb5ea588313c"},
    {file = "reportlab-3.5.55.tar.gz", hash = "sha256:4f307accda32c9f17015ed77c7424f904514e349dff063f78d2462d715963e53"},
]
requests = [
    {file = "requests-2.22.0-py2.py3-none-any.whl", hash = "sha256:9cf5292fcd0f598c671cfc1e0d7d1a7f13bb8085e9a590f48c010551dc6c4b31"},
    {file = "requests-2.22.0.tar.gz", hash = "sha256:11e007a8a2aa0323f5a921e9e6a2d7e4e67d9877e85773fba9ba6419025cbeb4"},
]
setuptools = [
    {file = "setuptools-45.2.0-py3-none-any.whl", hash = "sha256:316484eebff54cc18f322dea09ed031b7e3eb00811b19dcedb09bc09bba7d93d"},
    {file = "setuptools-45.2.0.zip", hash = "sha256:89c6e6011ec2f6d57d43a3f9296c4ef022c2cbf49bab26b407fe67992ae3397f"},
]
shapely = [
    {file = "shapely-2.0.1-cp310-cp310-macosx_10_9_universal2.whl", hash = "sha256:b06d031bc64149e340448fea25eee01360a58936c89985cf584134171e05863f"},
    {file = "shapely-2.0.1-cp310-cp310-macosx_10_9_x86_64.whl", hash = "sha256:9a6ac34c16f4d5d3c174c76c9d7614ec8fe735f8f82b6cc97a46b54f386a86bf"},
    {file = "shapely-2.0.1-cp310-cp310-macosx_11_0_arm64.whl", hash = "sha256:865bc3d7cc0ea63189d11a0b1120d1307ed7a64720a8bfa5be2fde5fc6d0d33f"},
    {file = "shapely-2.0.1-cp310-cp310-manylinux_2_17_aarch64.manylinux2014_aarch64.whl", hash = "sha256:45b4833235b90bc87ee26c6537438fa77559d994d2d3be5190dd2e54d31b2820"},
    {file = "shapely-2.0.1-cp310-cp310-manylinux_2_17_x86_64.manylinux2014_x86_64.whl", hash = "sha256:ce88ec79df55430e37178a191ad8df45cae90b0f6972d46d867bf6ebbb58cc4d"},
    {file = "shapely-2.0.1-cp310-cp310-win32.whl", hash = "sha256:01224899ff692a62929ef1a3f5fe389043e262698a708ab7569f43a99a48ae82"},
    {file = "shapely-2.0.1-cp310-cp310-win_amd64.whl", hash = "sha256:da71de5bf552d83dcc21b78cc0020e86f8d0feea43e202110973987ffa781c21"},
    {file = "shapely-2.0.1-cp311-cp311-macosx_10_9_universal2.whl", hash = "sha256:502e0a607f1dcc6dee0125aeee886379be5242c854500ea5fd2e7ac076b9ce6d"},
    {file = "shapely-2.0.1-cp311-cp311-macosx_10_9_x86_64.whl", hash = "sha256:7d3bbeefd8a6a1a1017265d2d36f8ff2d79d0162d8c141aa0d37a87063525656"},
    {file = "shapely-2.0.1-cp311-cp311-macosx_11_0_arm64.whl", hash = "sha256:f470a130d6ddb05b810fc1776d918659407f8d025b7f56d2742a596b6dffa6c7"},
    {file = "shapely-2.0.1-cp311-cp311-manylinux_2_17_aarch64.manylinux2014_aarch64.whl", hash = "sha256:4641325e065fd3e07d55677849c9ddfd0cf3ee98f96475126942e746d55b17c8"},
    {file = "shapely-2.0.1-cp311-cp311-manylinux_2_17_i686.manylinux2014_i686.whl", hash = "sha256:90cfa4144ff189a3c3de62e2f3669283c98fb760cfa2e82ff70df40f11cadb39"},
    {file = "shapely-2.0.1-cp311-cp311-manylinux_2_17_x86_64.manylinux2014_x86_64.whl", hash = "sha256:70a18fc7d6418e5aea76ac55dce33f98e75bd413c6eb39cfed6a1ba36469d7d4"},
    {file = "shapely-2.0.1-cp311-cp311-win32.whl", hash = "sha256:09d6c7763b1bee0d0a2b84bb32a4c25c6359ad1ac582a62d8b211e89de986154"},
    {file = "shapely-2.0.1-cp311-cp311-win_amd64.whl", hash = "sha256:d8f55f355be7821dade839df785a49dc9f16d1af363134d07eb11e9207e0b189"},
    {file = "shapely-2.0.1-cp37-cp37m-macosx_10_9_x86_64.whl", hash = "sha256:83a8ec0ee0192b6e3feee9f6a499d1377e9c295af74d7f81ecba5a42a6b195b7"},
    {file = "shapely-2.0.1-cp37-cp37m-manylinux_2_17_aarch64.manylinux2014_aarch64.whl", hash = "sha256:a529218e72a3dbdc83676198e610485fdfa31178f4be5b519a8ae12ea688db14"},
    {file = "shapely-2.0.1-cp37-cp37m-manylinux_2_17_i686.manylinux2014_i686.whl", hash = "sha256:91575d97fd67391b85686573d758896ed2fc7476321c9d2e2b0c398b628b961c"},
    {file = "shapely-2.0.1-cp37-cp37m-manylinux_2_17_x86_64.manylinux2014_x86_64.whl", hash = "sha256:c8b0d834b11be97d5ab2b4dceada20ae8e07bcccbc0f55d71df6729965f406ad"},
    {file = "shapely-2.0.1-cp37-cp37m-win32.whl", hash = "sha256:b4f0711cc83734c6fad94fc8d4ec30f3d52c1787b17d9dca261dc841d4731c64"},
    {file = "shapely-2.0.1-cp37-cp37m-win_amd64.whl", hash = "sha256:05c51a29336e604c084fb43ae5dbbfa2c0ef9bd6fedeae0a0d02c7b57a56ba46"},
    {file = "shapely-2.0.1-cp38-cp38-macosx_10_9_universal2.whl", hash = "sha256:b519cf3726ddb6c67f6a951d1bb1d29691111eaa67ea19ddca4d454fbe35949c"},
    {file = "shapely-2.0.1-cp38-cp38-macosx_10_9_x86_64.whl", hash = "sha256:193a398d81c97a62fc3634a1a33798a58fd1dcf4aead254d080b273efbb7e3ff"},
    {file = "shapely-2.0.1-cp38-cp38-macosx_11_0_arm64.whl", hash = "sha256:e55698e0ed95a70fe9ff9a23c763acfe0bf335b02df12142f74e4543095e9a9b"},
    {file = "shapely-2.0.1-cp38-cp38-manylinux_2_17_aarch64.manylinux2014_aarch64.whl", hash = "sha256:f32a748703e7bf6e92dfa3d2936b2fbfe76f8ce5f756e24f49ef72d17d26ad02"},
    {file = "shapely-2.0.1-cp38-cp38-manylinux_2_17_i686.manylinux2014_i686.whl", hash = "sha256:1a34a23d6266ca162499e4a22b79159dc0052f4973d16f16f990baa4d29e58b6"},
    {file = "shapely-2.0.1-cp38-cp38-manylinux_2_17_x86_64.manylinux2014_x86_64.whl", hash = "sha256:d173d24e85e51510e658fb108513d5bc11e3fd2820db6b1bd0522266ddd11f51"},
    {file = "shapely-2.0.1-cp38-cp38-win32.whl", hash = "sha256:3cb256ae0c01b17f7bc68ee2ffdd45aebf42af8992484ea55c29a6151abe4386"},
    {file = "shapely-2.0.1-cp38-cp38-win_amd64.whl", hash = "sha256:c7eed1fb3008a8a4a56425334b7eb82651a51f9e9a9c2f72844a2fb394f38a6c"},
    {file = "shapely-2.0.1-cp39-cp39-macosx_10_9_universal2.whl", hash = "sha256:ac1dfc397475d1de485e76de0c3c91cc9d79bd39012a84bb0f5e8a199fc17bef"},
    {file = "shapely-2.0.1-cp39-cp39-macosx_10_9_x86_64.whl", hash = "sha256:33403b8896e1d98aaa3a52110d828b18985d740cc9f34f198922018b1e0f8afe"},
    {file = "shapely-2.0.1-cp39-cp39-macosx_11_0_arm64.whl", hash = "sha256:2569a4b91caeef54dd5ae9091ae6f63526d8ca0b376b5bb9fd1a3195d047d7d4"},
    {file = "shapely-2.0.1-cp39-cp39-manylinux_2_17_aarch64.manylinux2014_aarch64.whl", hash = "sha256:a70a614791ff65f5e283feed747e1cc3d9e6c6ba91556e640636bbb0a1e32a71"},
    {file = "shapely-2.0.1-cp39-cp39-manylinux_2_17_i686.manylinux2014_i686.whl", hash = "sha256:c43755d2c46b75a7b74ac6226d2cc9fa2a76c3263c5ae70c195c6fb4e7b08e79"},
    {file = "shapely-2.0.1-cp39-cp39-manylinux_2_17_x86_64.manylinux2014_x86_64.whl", hash = "sha256:3ad81f292fffbd568ae71828e6c387da7eb5384a79db9b4fde14dd9fdeffca9a"},
    {file = "shapely-2.0.1-cp39-cp39-win32.whl", hash = "sha256:b50c401b64883e61556a90b89948297f1714dbac29243d17ed9284a47e6dd731"},
    {file = "shapely-2.0.1-cp39-cp39-win_amd64.whl", hash = "sha256:bca57b683e3d94d0919e2f31e4d70fdfbb7059650ef1b431d9f4e045690edcd5"},
    {file = "shapely-2.0.1.tar.gz", hash = "sha256:66a6b1a3e72ece97fc85536a281476f9b7794de2e646ca8a4517e2e3c1446893"},
]
six = [
    {file = "six-1.14.0-py2.py3-none-any.whl", hash = "sha256:8f3cd2e254d8f793e7f3d6d9df77b92252b52637291d0f0da013c76ea2724b6c"},
    {file = "six-1.14.0.tar.gz", hash = "sha256:236bdbdce46e6e6a3d61a337c0f8b763ca1e8717c03b369e87a7ec7ce1319c0a"},
]
sqlparse = [
    {file = "sqlparse-0.4.4-py3-none-any.whl", hash = "sha256:5430a4fe2ac7d0f93e66f1efc6e1338a41884b7ddf2a350cedd20ccc4d9d28f3"},
    {file = "sqlparse-0.4.4.tar.gz", hash = "sha256:d446183e84b8349fa3061f0fe7f06ca94ba65b426946ffebe6e3e8295332420c"},
]
stack-data = [
    {file = "stack_data-0.6.2-py3-none-any.whl", hash = "sha256:cbb2a53eb64e5785878201a97ed7c7b94883f48b87bfb0bbe8b623c74679e4a8"},
    {file = "stack_data-0.6.2.tar.gz", hash = "sha256:32d2dd0376772d01b6cb9fc996f3c8b57a357089dec328ed4b6553d037eaf815"},
]
toml = [
    {file = "toml-0.10.2-py2.py3-none-any.whl", hash = "sha256:806143ae5bfb6a3c6e736a764057db0e6a0e05e338b5630894a5f779cabb4f9b"},
    {file = "toml-0.10.2.tar.gz", hash = "sha256:b3bda1d108d5dd99f4a20d24d9c348e91c4db7ab1b749200bded2f839ccbe68f"},
]
tomli = [
    {file = "tomli-2.0.1-py3-none-any.whl", hash = "sha256:939de3e7a6161af0c887ef91b7d41a53e7c5a1ca976325f429cb46ea9bc30ecc"},
    {file = "tomli-2.0.1.tar.gz", hash = "sha256:de526c12914f0c550d15924c62d72abc48d6fe7364aa87328337a31007fe8a4f"},
]
traitlets = [
    {file = "traitlets-5.9.0-py3-none-any.whl", hash = "sha256:9e6ec080259b9a5940c797d58b613b5e31441c2257b87c2e795c5228ae80d2d8"},
    {file = "traitlets-5.9.0.tar.gz", hash = "sha256:f6cde21a9c68cf756af02035f72d5a723bf607e862e7be33ece505abf4a3bad9"},
]
typing-extensions = [
    {file = "typing_extensions-4.6.2-py3-none-any.whl", hash = "sha256:3a8b36f13dd5fdc5d1b16fe317f5668545de77fa0b8e02006381fd49d731ab98"},
    {file = "typing_extensions-4.6.2.tar.gz", hash = "sha256:06006244c70ac8ee83fa8282cb188f697b8db25bc8b4df07be1873c43897060c"},
]
urllib3 = [
    {file = "urllib3-1.25.11-py2.py3-none-any.whl", hash = "sha256:f5321fbe4bf3fefa0efd0bfe7fb14e90909eb62a48ccda331726b4319897dd5e"},
    {file = "urllib3-1.25.11.tar.gz", hash = "sha256:8d7eaa5a82a1cac232164990f04874c594c9453ec55eef02eab885aa02fc17a2"},
]
wcwidth = [
    {file = "wcwidth-0.2.6-py2.py3-none-any.whl", hash = "sha256:795b138f6875577cd91bba52baf9e445cd5118fd32723b460e30a0af30ea230e"},
    {file = "wcwidth-0.2.6.tar.gz", hash = "sha256:a5220780a404dbe3353789870978e472cfe477761f06ee55077256e509b156d0"},
]
webtemplate-dbca = []
whitenoise = []
wrapt = []
zipp = []<|MERGE_RESOLUTION|>--- conflicted
+++ resolved
@@ -484,11 +484,7 @@
 tests = ["asttokens", "pytest", "littleutils", "rich"]
 
 [[package]]
-<<<<<<< HEAD
 name = "fiona"
-=======
-name = "Fiona"
->>>>>>> 87c3cce0
 version = "1.9.4.post1"
 description = "Fiona reads and writes spatial data files"
 category = "main"
@@ -630,11 +626,7 @@
 parallel = ["ipyparallel"]
 qtconsole = ["qtconsole"]
 test = ["pytest (<7.1)", "pytest-asyncio", "testpath"]
-<<<<<<< HEAD
 test_extra = ["pytest (<7.1)", "pytest-asyncio", "testpath", "curio", "matplotlib (!=3.2.0)", "nbformat", "numpy (>=1.21)", "pandas", "trio"]
-=======
-test_extra = ["curio", "matplotlib (!=3.2.0)", "nbformat", "numpy (>=1.21)", "pandas", "pytest (<7.1)", "pytest-asyncio", "testpath", "trio"]
->>>>>>> 87c3cce0
 
 [[package]]
 name = "isort"
@@ -825,11 +817,7 @@
 python-versions = "*"
 
 [[package]]
-<<<<<<< HEAD
 name = "pillow"
-=======
-name = "Pillow"
->>>>>>> 87c3cce0
 version = "9.5.0"
 description = "Python Imaging Library (Fork)"
 category = "main"
@@ -907,11 +895,7 @@
 python-versions = ">=2.7, !=3.0.*, !=3.1.*, !=3.2.*, !=3.3.*"
 
 [[package]]
-<<<<<<< HEAD
 name = "pygments"
-=======
-name = "Pygments"
->>>>>>> 87c3cce0
 version = "2.15.1"
 description = "Pygments is a syntax highlighting package written in Python."
 category = "dev"
