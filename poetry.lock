[[package]]
name = "appnope"
version = "0.1.3"
description = "Disable App Nap on macOS >= 10.9"
category = "dev"
optional = false
python-versions = "*"

[[package]]
name = "asgiref"
version = "3.6.0"
description = "ASGI specs, helper code, and adapters"
category = "main"
optional = false
python-versions = ">=3.7"

[package.extras]
tests = ["pytest", "pytest-asyncio", "mypy (>=0.800)"]

[[package]]
name = "astroid"
version = "2.11.7"
description = "An abstract syntax tree for Python with inference support."
category = "dev"
optional = false
python-versions = ">=3.6.2"

[package.dependencies]
lazy-object-proxy = ">=1.4.0"
typing-extensions = {version = ">=3.10", markers = "python_version < \"3.10\""}
wrapt = ">=1.11,<2"

[[package]]
name = "asttokens"
version = "2.2.1"
description = "Annotate AST trees with source code positions"
category = "dev"
optional = false
python-versions = "*"

[package.dependencies]
six = "*"

[package.extras]
test = ["astroid", "pytest"]

[[package]]
name = "attrs"
version = "22.2.0"
description = "Classes Without Boilerplate"
category = "main"
optional = false
python-versions = ">=3.6"

[package.extras]
cov = ["attrs", "coverage-enable-subprocess", "coverage[toml] (>=5.3)"]
dev = ["attrs"]
docs = ["furo", "sphinx", "myst-parser", "zope.interface", "sphinx-notfound-page", "sphinxcontrib-towncrier", "towncrier"]
tests = ["attrs", "zope.interface"]
tests-no-zope = ["hypothesis", "pympler", "pytest (>=4.3.0)", "pytest-xdist", "cloudpickle", "mypy (>=0.971,<0.990)", "pytest-mypy-plugins"]
tests_no_zope = ["hypothesis", "pympler", "pytest (>=4.3.0)", "pytest-xdist", "cloudpickle", "mypy (>=0.971,<0.990)", "pytest-mypy-plugins"]

[[package]]
name = "autopep8"
version = "1.6.0"
description = "A tool that automatically formats Python code to conform to the PEP 8 style guide"
category = "dev"
optional = false
python-versions = "*"

[package.dependencies]
pycodestyle = ">=2.8.0"
toml = "*"

[[package]]
name = "babel"
version = "2.10.1"
description = "Internationalization utilities"
category = "main"
optional = false
python-versions = ">=3.6"

[package.dependencies]
pytz = ">=2015.7"

[[package]]
name = "backcall"
version = "0.2.0"
description = "Specifications for callback functions passed in to an API"
category = "dev"
optional = false
python-versions = "*"

[[package]]
name = "black"
version = "22.3.0"
description = "The uncompromising code formatter."
category = "dev"
optional = false
python-versions = ">=3.6.2"

[package.dependencies]
click = ">=8.0.0"
mypy-extensions = ">=0.4.3"
pathspec = ">=0.9.0"
platformdirs = ">=2"
tomli = {version = ">=1.1.0", markers = "python_version < \"3.11\""}
typing-extensions = {version = ">=3.10.0.0", markers = "python_version < \"3.10\""}

[package.extras]
colorama = ["colorama (>=0.4.3)"]
d = ["aiohttp (>=3.7.4)"]
jupyter = ["ipython (>=7.8.0)", "tokenize-rt (>=3.2.0)"]
uvloop = ["uvloop (>=0.15.2)"]

[[package]]
name = "certifi"
version = "2022.12.7"
description = "Python package for providing Mozilla's CA Bundle."
category = "main"
optional = false
python-versions = ">=3.6"

[[package]]
name = "chardet"
version = "3.0.4"
description = "Universal encoding detector for Python 2 and 3"
category = "main"
optional = false
python-versions = "*"

[[package]]
name = "click"
version = "8.1.3"
description = "Composable command line interface toolkit"
category = "main"
optional = false
python-versions = ">=3.7"

[package.dependencies]
colorama = {version = "*", markers = "platform_system == \"Windows\""}

[[package]]
name = "click-plugins"
version = "1.1.1"
description = "An extension module for click to enable registering CLI commands via setuptools entry-points."
category = "main"
optional = false
python-versions = "*"

[package.dependencies]
click = ">=4.0"

[package.extras]
dev = ["pytest (>=3.6)", "pytest-cov", "wheel", "coveralls"]

[[package]]
name = "cligj"
version = "0.7.2"
description = "Click params for commmand line interfaces to GeoJSON"
category = "main"
optional = false
python-versions = ">=2.7, !=3.0.*, !=3.1.*, !=3.2.*, <4"

[package.dependencies]
click = ">=4.0"

[package.extras]
test = ["pytest-cov"]

[[package]]
name = "colorama"
version = "0.4.6"
description = "Cross-platform colored terminal text."
category = "main"
optional = false
python-versions = "!=3.0.*,!=3.1.*,!=3.2.*,!=3.3.*,!=3.4.*,!=3.5.*,!=3.6.*,>=2.7"

[[package]]
name = "dbca-utils"
version = "1.1.1"
description = ""
category = "main"
optional = false
python-versions = "*"
develop = false

[package.dependencies]
Django = ">=2.1"
requests = "*"

[package.source]
type = "git"
url = "https://github.com/dbca-wa/dbca-utils.git"
reference = "1.1.1"
resolved_reference = "2c1c491ff97110aa3a470b388d5bcdfebb8a9cde"

[[package]]
name = "decorator"
version = "5.1.1"
description = "Decorators for Humans"
category = "dev"
optional = false
python-versions = ">=3.5"

[[package]]
name = "diff-match-patch"
version = "20200713"
description = "Repackaging of Google's Diff Match and Patch libraries. Offers robust algorithms to perform the operations required for synchronizing plain text."
category = "main"
optional = false
python-versions = ">=2.7"

[[package]]
name = "dill"
version = "0.3.6"
description = "serialize all of python"
category = "dev"
optional = false
python-versions = ">=3.7"

[package.extras]
graph = ["objgraph (>=1.7.2)"]

[[package]]
name = "dj-database-url"
version = "0.5.0"
description = "Use Database URLs in your Django Application."
category = "main"
optional = false
python-versions = "*"

[[package]]
name = "django"
version = "3.2.16"
description = "A high-level Python Web framework that encourages rapid development and clean, pragmatic design."
category = "main"
optional = false
python-versions = ">=3.6"

[package.dependencies]
asgiref = ">=3.3.2,<4"
pytz = "*"
sqlparse = ">=0.2.2"

[package.extras]
argon2 = ["argon2-cffi (>=19.1.0)"]
bcrypt = ["bcrypt"]

[[package]]
name = "django-ckeditor"
version = "6.4.0"
description = "Django admin CKEditor integration."
category = "main"
optional = false
python-versions = ">=3.8"

[package.dependencies]
Django = ">=3.2"
django-js-asset = ">=1.2.2"

[[package]]
name = "django-common-helpers"
version = "0.9.2"
description = "Common things every Django app needs!"
category = "main"
optional = false
python-versions = "*"

[package.dependencies]
Django = ">=1.8.0"

[[package]]
name = "django-confy"
version = "1.0.4"
description = "Django project configuration helpers"
category = "main"
optional = false
python-versions = "*"

[[package]]
name = "django-countries"
version = "7.3.2"
description = "Provides a country field for Django models."
category = "main"
optional = false
python-versions = "*"

[package.dependencies]
typing-extensions = "*"

[package.extras]
dev = ["tox", "black", "django", "pytest", "pytest-django", "djangorestframework", "graphene-django"]
maintainer = ["transifex-client", "zest.releaser", "django"]
pyuca = ["pyuca"]
test = ["pytest", "pytest-django", "pytest-cov", "djangorestframework", "graphene-django"]

[[package]]
name = "django-cron"
version = "0.5.1"
description = "Running python crons in a Django project"
category = "main"
optional = false
python-versions = "*"

[package.dependencies]
Django = ">=1.8.0"
django-common-helpers = ">=0.6.4"

[[package]]
name = "django-dirtyfields"
version = "1.8.1"
description = "Tracking dirty fields on a Django model instance."
category = "main"
optional = false
python-versions = ">=3.7"

[package.dependencies]
Django = ">=1.11"

[[package]]
name = "django-extensions"
version = "3.1.5"
description = "Extensions for Django"
category = "main"
optional = false
python-versions = ">=3.6"

[package.dependencies]
Django = ">=2.2"

[[package]]
name = "django-js-asset"
version = "2.0.0"
description = "script tag with additional attributes for django.forms.Media"
category = "main"
optional = false
python-versions = ">=3.6"

[package.dependencies]
Django = ">=2.2"

[package.extras]
tests = ["coverage"]

[[package]]
name = "django-media-serv"
version = "1.1"
description = "Django Media Serv"
category = "main"
optional = false
python-versions = "*"
develop = false

[package.source]
type = "git"
url = "https://github.com/dbca-wa/django-media-serv.git"
reference = "main"
resolved_reference = "5f339414c3032952bd6e43eab04f73105a65f35b"

[[package]]
name = "django-phonenumber-field"
version = "6.1.0"
description = "An international phone number field for django models."
category = "main"
optional = false
python-versions = ">=3.7"

[package.dependencies]
Django = ">=2.2"

[package.extras]
phonenumbers = ["phonenumbers (>=7.0.2)"]
phonenumberslite = ["phonenumberslite (>=7.0.2)"]

[[package]]
name = "django-reversion"
version = "5.0.0"
description = "An extension to the Django web framework that provides version control for model instances."
category = "main"
optional = false
python-versions = ">=3.7"

[package.dependencies]
django = ">=2.0"

[[package]]
name = "django-reversion-compare"
version = "0.15.0"
description = "history compare for django-reversion"
category = "main"
optional = false
python-versions = ">=3.7,<4.0.0"

[package.dependencies]
diff-match-patch = "*"
django-reversion = "*"

[[package]]
name = "django-utils-six"
version = "2.0"
description = "Forward compatibility django.utils.six for Django 3"
category = "main"
optional = false
python-versions = ">=3.6,<4.0"

[[package]]
name = "django-widget-tweaks"
version = "1.4.12"
description = "Tweak the form field rendering in templates, not in python-level form definitions."
category = "main"
optional = false
python-versions = ">=3.7"

[[package]]
name = "djangorestframework"
version = "3.13.1"
description = "Web APIs for Django, made easy."
category = "main"
optional = false
python-versions = ">=3.6"

[package.dependencies]
django = ">=2.2"
pytz = "*"

[[package]]
name = "djangorestframework-datatables"
version = "0.7.0"
description = "Seamless integration between Django REST framework and Datatables (https://datatables.net)"
category = "main"
optional = false
python-versions = "*"

[package.dependencies]
djangorestframework = ">=3.7.0"
pytz = "*"

[[package]]
name = "djangorestframework-gis"
version = "1.0"
description = "Geographic add-ons for Django Rest Framework"
category = "main"
optional = false
python-versions = "*"

[package.dependencies]
djangorestframework = "*"

[[package]]
name = "et-xmlfile"
version = "1.1.0"
description = "An implementation of lxml.xmlfile for the standard library"
category = "main"
optional = false
python-versions = ">=3.6"

[[package]]
name = "executing"
version = "1.2.0"
description = "Get the currently executing AST node of a frame, and other information"
category = "dev"
optional = false
python-versions = "*"

[package.extras]
tests = ["asttokens", "pytest", "littleutils", "rich"]

[[package]]
name = "fiona"
version = "1.9.1"
description = "Fiona reads and writes spatial data files"
category = "main"
optional = false
python-versions = ">=3.7"

[package.dependencies]
attrs = ">=19.2.0"
certifi = "*"
click = ">=8.0,<9.0"
click-plugins = ">=1.0"
cligj = ">=0.5"
munch = ">=2.3.2"

[package.extras]
all = ["fiona"]
calc = ["shapely"]
s3 = ["boto3 (>=1.3.1)"]
test = ["fiona", "pytest (>=7)", "pytest-cov", "pytz"]

[[package]]
name = "flake8"
version = "4.0.1"
description = "the modular source code checker: pep8 pyflakes and co"
category = "dev"
optional = false
python-versions = ">=3.6"

[package.dependencies]
mccabe = ">=0.6.0,<0.7.0"
pycodestyle = ">=2.8.0,<2.9.0"
pyflakes = ">=2.4.0,<2.5.0"

[[package]]
name = "geojson"
version = "2.5.0"
description = "Python bindings and utilities for GeoJSON"
category = "main"
optional = false
python-versions = "*"

[[package]]
name = "geopandas"
version = "0.12.2"
description = "Geographic pandas extensions"
category = "main"
optional = false
python-versions = ">=3.8"

[package.dependencies]
fiona = ">=1.8"
packaging = "*"
pandas = ">=1.0.0"
pyproj = ">=2.6.1.post1"
shapely = ">=1.7"

[[package]]
name = "idna"
version = "2.8"
description = "Internationalized Domain Names in Applications (IDNA)"
category = "main"
optional = false
python-versions = ">=2.7, !=3.0.*, !=3.1.*, !=3.2.*, !=3.3.*"

[[package]]
name = "ipdb"
version = "0.13.11"
description = "IPython-enabled pdb"
category = "dev"
optional = false
python-versions = ">=2.7, !=3.0.*, !=3.1.*, !=3.2.*, !=3.3.*"

[package.dependencies]
decorator = {version = "*", markers = "python_version > \"3.6\" and python_version < \"3.11\""}
ipython = {version = ">=7.31.1", markers = "python_version > \"3.6\" and python_version < \"3.11\""}
tomli = {version = "*", markers = "python_version > \"3.6\" and python_version < \"3.11\""}

[[package]]
name = "ipython"
<<<<<<< HEAD
version = "8.11.0"
=======
version = "8.10.0"
>>>>>>> 257b2791
description = "IPython: Productive Interactive Computing"
category = "dev"
optional = false
python-versions = ">=3.8"

[package.dependencies]
appnope = {version = "*", markers = "sys_platform == \"darwin\""}
backcall = "*"
colorama = {version = "*", markers = "sys_platform == \"win32\""}
decorator = "*"
jedi = ">=0.16"
matplotlib-inline = "*"
pexpect = {version = ">4.3", markers = "sys_platform != \"win32\""}
pickleshare = "*"
<<<<<<< HEAD
prompt-toolkit = ">=3.0.30,<3.0.37 || >3.0.37,<3.1.0"
=======
prompt-toolkit = ">=3.0.30,<3.1.0"
>>>>>>> 257b2791
pygments = ">=2.4.0"
stack-data = "*"
traitlets = ">=5"

[package.extras]
all = ["black", "ipykernel", "setuptools (>=18.5)", "sphinx (>=1.3)", "sphinx-rtd-theme", "docrepr", "matplotlib", "stack-data", "pytest (<7)", "typing-extensions", "pytest (<7.1)", "pytest-asyncio", "testpath", "nbconvert", "nbformat", "ipywidgets", "notebook", "ipyparallel", "qtconsole", "curio", "matplotlib (!=3.2.0)", "numpy (>=1.21)", "pandas", "trio"]
black = ["black"]
doc = ["ipykernel", "setuptools (>=18.5)", "sphinx (>=1.3)", "sphinx-rtd-theme", "docrepr", "matplotlib", "stack-data", "pytest (<7)", "typing-extensions", "pytest (<7.1)", "pytest-asyncio", "testpath"]
kernel = ["ipykernel"]
nbconvert = ["nbconvert"]
nbformat = ["nbformat"]
notebook = ["ipywidgets", "notebook"]
parallel = ["ipyparallel"]
qtconsole = ["qtconsole"]
test = ["pytest (<7.1)", "pytest-asyncio", "testpath"]
test_extra = ["pytest (<7.1)", "pytest-asyncio", "testpath", "curio", "matplotlib (!=3.2.0)", "nbformat", "numpy (>=1.21)", "pandas", "trio"]

[[package]]
name = "isort"
version = "5.12.0"
description = "A Python utility / library to sort Python imports."
category = "dev"
optional = false
python-versions = ">=3.8.0"

[package.extras]
colors = ["colorama (>=0.4.3)"]
requirements-deprecated-finder = ["pip-api", "pipreqs"]
pipfile-deprecated-finder = ["pip-shims (>=0.5.2)", "pipreqs", "requirementslib"]
plugins = ["setuptools"]

[[package]]
name = "jedi"
version = "0.18.2"
description = "An autocompletion tool for Python that can be used for text editors."
category = "dev"
optional = false
python-versions = ">=3.6"

[package.dependencies]
parso = ">=0.8.0,<0.9.0"

[package.extras]
docs = ["Jinja2 (==2.11.3)", "MarkupSafe (==1.1.1)", "Pygments (==2.8.1)", "alabaster (==0.7.12)", "babel (==2.9.1)", "chardet (==4.0.0)", "commonmark (==0.8.1)", "docutils (==0.17.1)", "future (==0.18.2)", "idna (==2.10)", "imagesize (==1.2.0)", "mock (==1.0.1)", "packaging (==20.9)", "pyparsing (==2.4.7)", "pytz (==2021.1)", "readthedocs-sphinx-ext (==2.1.4)", "recommonmark (==0.5.0)", "requests (==2.25.1)", "six (==1.15.0)", "snowballstemmer (==2.1.0)", "sphinx-rtd-theme (==0.4.3)", "sphinx (==1.8.5)", "sphinxcontrib-serializinghtml (==1.1.4)", "sphinxcontrib-websupport (==1.2.4)", "urllib3 (==1.26.4)"]
qa = ["flake8 (==3.8.3)", "mypy (==0.782)"]
testing = ["Django (<3.1)", "attrs", "colorama", "docopt", "pytest (<7.0.0)"]

[[package]]
name = "lazy-object-proxy"
version = "1.9.0"
description = "A fast and thorough lazy object proxy."
category = "dev"
optional = false
python-versions = ">=3.7"

[[package]]
name = "ledger-api-client"
version = "1.16"
description = "Ledger API Client"
category = "main"
optional = false
python-versions = "*"
develop = false

[package.source]
type = "git"
url = "https://github.com/dbca-wa/ledger_api_client.git"
reference = "master"
resolved_reference = "5fadbfe226915fad21aec0e1b1a69e07ff619c94"
<<<<<<< HEAD
=======

[[package]]
name = "lxml"
version = "4.9.2"
description = "Powerful and Pythonic XML processing library combining libxml2/libxslt with the ElementTree API."
category = "main"
optional = false
python-versions = ">=2.7, !=3.0.*, !=3.1.*, !=3.2.*, !=3.3.*, != 3.4.*"

[package.extras]
cssselect = ["cssselect (>=0.7)"]
html5 = ["html5lib"]
htmlsoup = ["beautifulsoup4"]
source = ["Cython (>=0.29.7)"]
>>>>>>> 257b2791

[[package]]
name = "matplotlib-inline"
version = "0.1.6"
description = "Inline Matplotlib backend for Jupyter"
category = "dev"
optional = false
python-versions = ">=3.5"

[package.dependencies]
traitlets = "*"

[[package]]
name = "mccabe"
version = "0.6.1"
description = "McCabe checker, plugin for flake8"
category = "dev"
optional = false
python-versions = "*"

[[package]]
name = "munch"
version = "2.5.0"
description = "A dot-accessible dictionary (a la JavaScript objects)"
category = "main"
optional = false
python-versions = "*"

[package.dependencies]
six = "*"

[package.extras]
testing = ["pytest", "coverage", "astroid (>=1.5.3,<1.6.0)", "pylint (>=1.7.2,<1.8.0)", "astroid (>=2.0)", "pylint (>=2.3.1,<2.4.0)"]
yaml = ["PyYAML (>=5.1.0)"]

[[package]]
name = "mypy-extensions"
version = "1.0.0"
description = "Type system extensions for programs checked with the mypy type checker."
category = "dev"
optional = false
python-versions = ">=3.5"

[[package]]
name = "numpy"
version = "1.24.2"
description = "Fundamental package for array computing in Python"
category = "main"
optional = false
python-versions = ">=3.8"

[[package]]
name = "openpyxl"
version = "3.0.9"
description = "A Python library to read/write Excel 2010 xlsx/xlsm files"
category = "main"
optional = false
python-versions = ">=3.6"

[package.dependencies]
et-xmlfile = "*"

[[package]]
name = "packaging"
version = "23.0"
description = "Core utilities for Python packages"
category = "main"
optional = false
python-versions = ">=3.7"

[[package]]
name = "pandas"
version = "1.5.2"
description = "Powerful data structures for data analysis, time series, and statistics"
category = "main"
optional = false
python-versions = ">=3.8"

[package.dependencies]
numpy = {version = ">=1.20.3", markers = "python_version < \"3.10\""}
python-dateutil = ">=2.8.1"
pytz = ">=2020.1"

[package.extras]
test = ["hypothesis (>=5.5.3)", "pytest (>=6.0)", "pytest-xdist (>=1.31)"]

[[package]]
name = "parso"
version = "0.8.3"
description = "A Python Parser"
category = "dev"
optional = false
python-versions = ">=3.6"

[package.extras]
qa = ["flake8 (==3.8.3)", "mypy (==0.782)"]
testing = ["docopt", "pytest (<6.0.0)"]

[[package]]
name = "pathspec"
version = "0.11.0"
description = "Utility library for gitignore style pattern matching of file paths."
category = "dev"
optional = false
python-versions = ">=3.7"

[[package]]
name = "pexpect"
version = "4.8.0"
description = "Pexpect allows easy control of interactive console applications."
category = "dev"
optional = false
python-versions = "*"

[package.dependencies]
ptyprocess = ">=0.5"

[[package]]
name = "phonenumbers"
version = "8.12.48"
description = "Python version of Google's common library for parsing, formatting, storing and validating international phone numbers."
category = "main"
optional = false
python-versions = "*"

[[package]]
name = "pickleshare"
version = "0.7.5"
description = "Tiny 'shelve'-like database with concurrency support"
category = "dev"
optional = false
python-versions = "*"

[[package]]
name = "pillow"
version = "9.4.0"
description = "Python Imaging Library (Fork)"
category = "main"
optional = false
python-versions = ">=3.7"

[package.extras]
docs = ["furo", "olefile", "sphinx (>=2.4)", "sphinx-copybutton", "sphinx-inline-tabs", "sphinx-issues (>=3.0.1)", "sphinx-removed-in", "sphinxext-opengraph"]
tests = ["check-manifest", "coverage", "defusedxml", "markdown2", "olefile", "packaging", "pyroma", "pytest", "pytest-cov", "pytest-timeout"]

[[package]]
name = "platformdirs"
version = "3.0.0"
description = "A small Python package for determining appropriate platform-specific dirs, e.g. a \"user data dir\"."
category = "dev"
optional = false
python-versions = ">=3.7"

[package.extras]
docs = ["furo (>=2022.12.7)", "proselint (>=0.13)", "sphinx-autodoc-typehints (>=1.22,!=1.23.4)", "sphinx (>=6.1.3)"]
test = ["appdirs (==1.4.4)", "covdefaults (>=2.2.2)", "pytest-cov (>=4)", "pytest-mock (>=3.10)", "pytest (>=7.2.1)"]

[[package]]
name = "prompt-toolkit"
<<<<<<< HEAD
version = "3.0.38"
=======
version = "3.0.37"
>>>>>>> 257b2791
description = "Library for building powerful interactive command lines in Python"
category = "dev"
optional = false
python-versions = ">=3.7.0"

[package.dependencies]
wcwidth = "*"

[[package]]
name = "psycopg2-binary"
version = "2.8.5"
description = "psycopg2 - Python-PostgreSQL Database Adapter"
category = "main"
optional = false
python-versions = ">=2.7,!=3.0.*,!=3.1.*,!=3.2.*,!=3.3.*"

[[package]]
name = "ptyprocess"
version = "0.7.0"
description = "Run a subprocess in a pseudo terminal"
category = "dev"
optional = false
python-versions = "*"

[[package]]
name = "pure-eval"
version = "0.2.2"
description = "Safely evaluate AST nodes without side effects"
category = "dev"
optional = false
python-versions = "*"

[package.extras]
tests = ["pytest"]

[[package]]
name = "pycodestyle"
version = "2.8.0"
description = "Python style guide checker"
category = "dev"
optional = false
python-versions = ">=2.7, !=3.0.*, !=3.1.*, !=3.2.*, !=3.3.*, !=3.4.*"

[[package]]
name = "pyflakes"
version = "2.4.0"
description = "passive checker of Python programs"
category = "dev"
optional = false
python-versions = ">=2.7, !=3.0.*, !=3.1.*, !=3.2.*, !=3.3.*"

[[package]]
name = "pygments"
version = "2.14.0"
description = "Pygments is a syntax highlighting package written in Python."
category = "dev"
optional = false
python-versions = ">=3.6"

[package.extras]
plugins = ["importlib-metadata"]

[[package]]
name = "pylint"
version = "2.13.8"
description = "python code static checker"
category = "dev"
optional = false
python-versions = ">=3.6.2"

[package.dependencies]
astroid = ">=2.11.3,<=2.12.0-dev0"
colorama = {version = "*", markers = "sys_platform == \"win32\""}
dill = ">=0.2"
isort = ">=4.2.5,<6"
mccabe = ">=0.6,<0.8"
platformdirs = ">=2.2.0"
tomli = {version = ">=1.1.0", markers = "python_version < \"3.11\""}
typing-extensions = {version = ">=3.10.0", markers = "python_version < \"3.10\""}

[package.extras]
testutil = ["gitpython (>3)"]

[[package]]
name = "pyproj"
version = "3.4.1"
description = "Python interface to PROJ (cartographic projections and coordinate transformations library)"
category = "main"
optional = false
python-versions = ">=3.8"

[package.dependencies]
certifi = "*"

[[package]]
name = "python-dateutil"
version = "2.8.2"
description = "Extensions to the standard Python datetime module"
category = "main"
optional = false
python-versions = "!=3.0.*,!=3.1.*,!=3.2.*,>=2.7"

[package.dependencies]
six = ">=1.5"

[[package]]
name = "python-docx"
version = "0.8.11"
description = "Create and update Microsoft Word .docx files."
category = "main"
optional = false
python-versions = "*"

[package.dependencies]
lxml = ">=2.3.2"

[[package]]
name = "pytz"
version = "2020.1"
description = "World timezone definitions, modern and historical"
category = "main"
optional = false
python-versions = "*"

[[package]]
name = "reportlab"
version = "3.5.55"
description = "The Reportlab Toolkit"
category = "main"
optional = false
python-versions = "*"

[package.dependencies]
pillow = ">=4.0.0"

[[package]]
name = "requests"
version = "2.22.0"
description = "Python HTTP for Humans."
category = "main"
optional = false
python-versions = ">=2.7, !=3.0.*, !=3.1.*, !=3.2.*, !=3.3.*, !=3.4.*"

[package.dependencies]
certifi = ">=2017.4.17"
chardet = ">=3.0.2,<3.1.0"
idna = ">=2.5,<2.9"
urllib3 = ">=1.21.1,<1.25.0 || >1.25.0,<1.25.1 || >1.25.1,<1.26"

[package.extras]
security = ["pyOpenSSL (>=0.14)", "cryptography (>=1.3.4)", "idna (>=2.0.0)"]
socks = ["PySocks (>=1.5.6,!=1.5.7)", "win-inet-pton"]

[[package]]
name = "shapely"
version = "2.0.1"
description = "Manipulation and analysis of geometric objects"
category = "main"
optional = false
python-versions = ">=3.7"

[package.dependencies]
numpy = ">=1.14"

[package.extras]
docs = ["numpydoc (>=1.1.0,<1.2.0)", "matplotlib", "sphinx", "sphinx-book-theme", "sphinx-remove-toctrees"]
test = ["pytest", "pytest-cov"]

[[package]]
name = "six"
version = "1.14.0"
description = "Python 2 and 3 compatibility utilities"
category = "main"
optional = false
python-versions = ">=2.7, !=3.0.*, !=3.1.*, !=3.2.*"

[[package]]
name = "sqlparse"
version = "0.4.3"
description = "A non-validating SQL parser."
category = "main"
optional = false
python-versions = ">=3.5"

[[package]]
name = "stack-data"
version = "0.6.2"
description = "Extract data from python stack frames and tracebacks for informative displays"
category = "dev"
optional = false
python-versions = "*"

[package.dependencies]
asttokens = ">=2.1.0"
executing = ">=1.2.0"
pure-eval = "*"

[package.extras]
tests = ["pytest", "typeguard", "pygments", "littleutils", "cython"]

[[package]]
name = "toml"
version = "0.10.2"
description = "Python Library for Tom's Obvious, Minimal Language"
category = "dev"
optional = false
python-versions = ">=2.6, !=3.0.*, !=3.1.*, !=3.2.*"

[[package]]
name = "tomli"
version = "2.0.1"
description = "A lil' TOML parser"
category = "dev"
optional = false
python-versions = ">=3.7"

[[package]]
name = "traitlets"
version = "5.9.0"
description = "Traitlets Python configuration system"
category = "dev"
optional = false
python-versions = ">=3.7"

[package.extras]
docs = ["myst-parser", "pydata-sphinx-theme", "sphinx"]
test = ["argcomplete (>=2.0)", "pre-commit", "pytest", "pytest-mock"]

[[package]]
name = "typing-extensions"
version = "4.5.0"
description = "Backported and Experimental Type Hints for Python 3.7+"
category = "main"
optional = false
python-versions = ">=3.7"

[[package]]
name = "urllib3"
version = "1.25.11"
description = "HTTP library with thread-safe connection pooling, file post, and more."
category = "main"
optional = false
python-versions = ">=2.7, !=3.0.*, !=3.1.*, !=3.2.*, !=3.3.*, !=3.4.*, <4"

[package.extras]
brotli = ["brotlipy (>=0.6.0)"]
secure = ["pyOpenSSL (>=0.14)", "cryptography (>=1.3.4)", "idna (>=2.0.0)", "certifi", "ipaddress"]
socks = ["PySocks (>=1.5.6,!=1.5.7,<2.0)"]

[[package]]
name = "wcwidth"
version = "0.2.6"
description = "Measures the displayed width of unicode strings in a terminal"
category = "dev"
optional = false
python-versions = "*"

[[package]]
name = "webtemplate-dbca"
version = "2.0.7"
description = ""
category = "main"
optional = false
python-versions = "*"
develop = false

[package.dependencies]
Django = ">=2.2"

[package.source]
type = "git"
url = "https://github.com/dbca-wa/webtemplate2.git"
reference = "master"
resolved_reference = "a13b15d719708c831cbdc8876b4c6adc63501ea5"

[[package]]
name = "whitenoise"
version = "6.1.0"
description = "Radically simplified static file serving for WSGI applications"
category = "main"
optional = false
python-versions = ">=3.7"

[package.extras]
brotli = ["brotli"]

[[package]]
name = "wrapt"
version = "1.15.0"
description = "Module for decorators, wrappers and monkey patching."
category = "dev"
optional = false
python-versions = "!=3.0.*,!=3.1.*,!=3.2.*,!=3.3.*,!=3.4.*,>=2.7"

[metadata]
lock-version = "1.1"
python-versions = "3.8.*"
<<<<<<< HEAD
content-hash = "0ba49b627d78fb635096aaadb821c566cc2ddced7ab699c5c25399eed0e96828"
=======
content-hash = "bb3a50258a95c79e18aad6a4c69d0671eaf684419a09411382155ded9ee796df"
>>>>>>> 257b2791

[metadata.files]
appnope = []
asgiref = []
astroid = []
asttokens = []
attrs = []
autopep8 = []
babel = []
backcall = []
black = []
certifi = []
chardet = []
click = []
click-plugins = []
cligj = []
colorama = []
dbca-utils = []
decorator = []
diff-match-patch = []
dill = []
dj-database-url = []
django = []
django-ckeditor = []
django-common-helpers = []
django-confy = []
django-countries = []
django-cron = []
django-dirtyfields = []
django-extensions = []
django-js-asset = []
django-media-serv = []
django-phonenumber-field = []
django-reversion = []
django-reversion-compare = []
django-utils-six = []
django-widget-tweaks = []
djangorestframework = []
djangorestframework-datatables = []
djangorestframework-gis = []
et-xmlfile = []
executing = []
fiona = []
flake8 = []
geojson = []
geopandas = []
idna = []
ipdb = []
ipython = []
isort = []
jedi = []
lazy-object-proxy = []
ledger-api-client = []
lxml = []
matplotlib-inline = []
mccabe = []
munch = []
mypy-extensions = []
numpy = []
openpyxl = []
packaging = []
pandas = []
parso = []
pathspec = []
pexpect = []
phonenumbers = []
pickleshare = []
pillow = []
platformdirs = []
prompt-toolkit = []
psycopg2-binary = []
ptyprocess = []
pure-eval = []
pycodestyle = []
pyflakes = []
pygments = []
pylint = []
pyproj = []
python-dateutil = []
python-docx = []
pytz = []
reportlab = []
requests = []
shapely = []
six = []
sqlparse = []
stack-data = []
toml = []
tomli = []
traitlets = []
typing-extensions = []
urllib3 = []
wcwidth = []
webtemplate-dbca = []
whitenoise = []
wrapt = []<|MERGE_RESOLUTION|>--- conflicted
+++ resolved
@@ -547,11 +547,7 @@
 
 [[package]]
 name = "ipython"
-<<<<<<< HEAD
 version = "8.11.0"
-=======
-version = "8.10.0"
->>>>>>> 257b2791
 description = "IPython: Productive Interactive Computing"
 category = "dev"
 optional = false
@@ -566,11 +562,7 @@
 matplotlib-inline = "*"
 pexpect = {version = ">4.3", markers = "sys_platform != \"win32\""}
 pickleshare = "*"
-<<<<<<< HEAD
-prompt-toolkit = ">=3.0.30,<3.0.37 || >3.0.37,<3.1.0"
-=======
 prompt-toolkit = ">=3.0.30,<3.1.0"
->>>>>>> 257b2791
 pygments = ">=2.4.0"
 stack-data = "*"
 traitlets = ">=5"
@@ -640,8 +632,6 @@
 url = "https://github.com/dbca-wa/ledger_api_client.git"
 reference = "master"
 resolved_reference = "5fadbfe226915fad21aec0e1b1a69e07ff619c94"
-<<<<<<< HEAD
-=======
 
 [[package]]
 name = "lxml"
@@ -656,7 +646,7 @@
 html5 = ["html5lib"]
 htmlsoup = ["beautifulsoup4"]
 source = ["Cython (>=0.29.7)"]
->>>>>>> 257b2791
+
 
 [[package]]
 name = "matplotlib-inline"
@@ -816,11 +806,7 @@
 
 [[package]]
 name = "prompt-toolkit"
-<<<<<<< HEAD
-version = "3.0.38"
-=======
 version = "3.0.37"
->>>>>>> 257b2791
 description = "Library for building powerful interactive command lines in Python"
 category = "dev"
 optional = false
@@ -1118,11 +1104,8 @@
 [metadata]
 lock-version = "1.1"
 python-versions = "3.8.*"
-<<<<<<< HEAD
-content-hash = "0ba49b627d78fb635096aaadb821c566cc2ddced7ab699c5c25399eed0e96828"
-=======
 content-hash = "bb3a50258a95c79e18aad6a4c69d0671eaf684419a09411382155ded9ee796df"
->>>>>>> 257b2791
+
 
 [metadata.files]
 appnope = []
